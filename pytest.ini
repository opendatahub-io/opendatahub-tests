--- conflicted
+++ resolved
@@ -8,15 +8,6 @@
     jira: Store jira bug ID
 
     # CI
-<<<<<<< HEAD
-    smoke: Mark tests as smoke tests
-    sanity: Mark tests as sanity tests
-    ci: Mark tests as CI tests
-    tier1: Mark tests as tier1
-    tier2: Mark tests as tier2
-    tier3: Mark tests as tier3
-    slow: Mark tests which take more than 10 minutes as slow tests
-=======
     smoke: Mark tests as smoke tests; covers core functionality of the product. Aims to ensure that the build is stable enough for further testing.
     sanity: Mark tests as sanity tests. Aims to verify that specific functionality is working as expected.
     tier1: Mark tests as tier1. Aims to cover frequently used functionality of the product and basic user flows.
@@ -24,7 +15,6 @@
     slow: Mark tests which take more than 10 minutes as slow tests.
     pre_upgrade: Mark tests which should be run before upgrading the product.
     post_upgrade: Mark tests which should be run after upgrading the product.
->>>>>>> 438ab37a
 
     # Model server
     modelmesh: Mark tests which are model mesh tests
