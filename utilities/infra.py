--- conflicted
+++ resolved
@@ -5,11 +5,7 @@
 import shlex
 from contextlib import contextmanager
 from functools import cache
-<<<<<<< HEAD
-from typing import Any, Dict, Generator, List, Optional
-=======
 from typing import Any, Generator, Optional
->>>>>>> f87b5bc4
 
 import kubernetes
 from kubernetes.dynamic import DynamicClient
@@ -447,7 +443,7 @@
 
 @contextmanager
 def update_configmap_data(
-    client: DynamicClient, name: str, namespace: str, data: Dict[str, Any]
+    client: DynamicClient, name: str, namespace: str, data: dict[str, Any]
 ) -> Generator[ConfigMap, Any, Any]:
     cm = ConfigMap(client=client, name=name, namespace=namespace)
 
