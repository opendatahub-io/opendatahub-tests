--- conflicted
+++ resolved
@@ -563,14 +563,10 @@
 
 
 def verify_no_failed_pods(
-<<<<<<< HEAD
-    client: DynamicClient, isvc: InferenceService, runtime_name: str | None = None, timeout: int = Timeout.TIMEOUT_5MIN
-=======
     client: DynamicClient,
     isvc: InferenceService,
     runtime_name: str | None,
     timeout: int = Timeout.TIMEOUT_5MIN,
->>>>>>> 21cd2af5
 ) -> None:
     """
     Verify no failed pods.
