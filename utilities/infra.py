--- conflicted
+++ resolved
@@ -6,12 +6,8 @@
 import tempfile
 from contextlib import contextmanager
 from functools import cache
-<<<<<<< HEAD
 from typing import Any, Generator, Optional, Set, Callable
 from json import JSONDecodeError
-=======
-from typing import Any, Callable, Generator, Optional, Set
->>>>>>> 958a56cd
 
 import kubernetes
 import pytest
@@ -32,11 +28,7 @@
 from ocp_resources.inference_service import InferenceService
 from ocp_resources.infrastructure import Infrastructure
 from ocp_resources.namespace import Namespace
-<<<<<<< HEAD
-from ocp_resources.node import Node
-=======
 from ocp_resources.node_config_openshift_io import Node
->>>>>>> 958a56cd
 from ocp_resources.pod import Pod
 from ocp_resources.project_project_openshift_io import Project
 from ocp_resources.project_request import ProjectRequest
@@ -47,15 +39,11 @@
 from ocp_resources.service import Service
 from ocp_resources.service_account import ServiceAccount
 from ocp_resources.serving_runtime import ServingRuntime
-<<<<<<< HEAD
-
-=======
 from ocp_utilities.exceptions import NodeNotReadyError, NodeUnschedulableError
 from ocp_utilities.infra import (
     assert_nodes_in_healthy_condition,
     assert_nodes_schedulable,
 )
->>>>>>> 958a56cd
 from pyhelper_utils.shell import run_command
 from pytest_testconfig import config as py_config
 from packaging.version import parse, Version
@@ -67,15 +55,11 @@
 from utilities.constants import ApiGroups, Labels, Timeout, RHOAI_OPERATOR_NAMESPACE, RHOAI_SUBSCRIPTION_NAME
 from utilities.constants import KServeDeploymentType
 from utilities.constants import Annotations
-<<<<<<< HEAD
-from utilities.exceptions import ClusterLoginError, FailedPodsError, ResourceNotReadyError
-=======
 from utilities.exceptions import (
     ClusterLoginError,
     FailedPodsError,
     ResourceNotReadyError,
 )
->>>>>>> 958a56cd
 from timeout_sampler import TimeoutExpiredError, TimeoutSampler, retry
 import utilities.general
 
@@ -874,7 +858,6 @@
     return get_pods_by_isvc_label(client=client, isvc=isvc, runtime_name=runtime_name)
 
 
-<<<<<<< HEAD
 def get_rhods_subscription() -> Subscription:
     return Subscription(name=RHOAI_SUBSCRIPTION_NAME, namespace=RHOAI_OPERATOR_NAMESPACE, ensure_exists=True)
 
@@ -905,8 +888,6 @@
     )
 
 
-=======
->>>>>>> 958a56cd
 @retry(
     wait_timeout=120,
     sleep=5,
@@ -985,7 +966,6 @@
             junitxml_property(name="exit_code", value=return_code)  # type: ignore[call-arg]
 
         # TODO: Write to file to easily report the failure in jenkins
-<<<<<<< HEAD
         pytest.exit(reason=error_msg, returncode=return_code)
 
 
@@ -1036,7 +1016,4 @@
                 return sample
     except TimeoutExpiredError:
         LOGGER.error(f"Failed to parse {base_command}")
-        raise
-=======
-        pytest.exit(reason=error_msg, returncode=return_code)
->>>>>>> 958a56cd
+        raise