--- conflicted
+++ resolved
@@ -28,7 +28,6 @@
 from ocp_resources.service import Service
 from ocp_resources.service_account import ServiceAccount
 from ocp_resources.serving_runtime import ServingRuntime
-from packaging.version import Version
 from pyhelper_utils.shell import run_command
 from pytest_testconfig import config as py_config
 from semver import Version
@@ -604,8 +603,4 @@
     if not operator_version:
         raise MissingResourceError("Operator ClusterServiceVersion not found")
 
-<<<<<<< HEAD
-    return Version(operator_version)
-=======
-    return Version.parse(operator_version)
->>>>>>> b000bde3
+    return Version.parse(operator_version)