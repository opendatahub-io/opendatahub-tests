--- conflicted
+++ resolved
@@ -64,15 +64,9 @@
             yield ns
 
 
-<<<<<<< HEAD
-def wait_for_kserve_predictor_deployment_replicas(
-    client: DynamicClient, isvc: InferenceService, expected_num_deployments: int = 1
+def wait_for_inference_deployment_replicas(
+    client: DynamicClient, isvc: InferenceService, deployment_mode: str, expected_num_deployments: int = 1
 ) -> List[Deployment]:
-=======
-def wait_for_inference_deployment_replicas(
-    client: DynamicClient, isvc: InferenceService, deployment_mode: str
-) -> Deployment:
->>>>>>> c7bd165e
     ns = isvc.namespace
 
     if deployment_mode in (
