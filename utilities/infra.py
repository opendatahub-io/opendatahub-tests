from __future__ import annotations

import json
import os
import shlex
from contextlib import contextmanager
from functools import cache
from typing import Any, Generator, Optional, Set

import kubernetes
from kubernetes.dynamic import DynamicClient
from kubernetes.dynamic.exceptions import ResourceNotFoundError, ResourceNotUniqueError
from ocp_resources.catalog_source import CatalogSource
from ocp_resources.config_map import ConfigMap
from ocp_resources.deployment import Deployment
from ocp_resources.inference_service import InferenceService
from ocp_resources.infrastructure import Infrastructure
from ocp_resources.namespace import Namespace
from ocp_resources.pod import Pod
from ocp_resources.project_project_openshift_io import Project
from ocp_resources.project_request import ProjectRequest
from ocp_resources.resource import ResourceEditor
from ocp_resources.role import Role
from ocp_resources.route import Route
from ocp_resources.secret import Secret
from ocp_resources.service import Service
from ocp_resources.service_account import ServiceAccount
from ocp_resources.serving_runtime import ServingRuntime
from pyhelper_utils.shell import run_command
from pytest_testconfig import config as py_config
from simple_logger.logger import get_logger
from timeout_sampler import TimeoutExpiredError, TimeoutSampler

import utilities.general
from utilities.constants import Labels
from utilities.general import create_isvc_label_selector_str

LOGGER = get_logger(name=__name__)
TIMEOUT_2MIN = 2 * 60


@contextmanager
def create_ns(
    name: str,
    admin_client: Optional[DynamicClient] = None,
    unprivileged_client: Optional[DynamicClient] = None,
    teardown: bool = True,
    delete_timeout: int = 4 * 60,
    labels: Optional[dict[str, str]] = None,
) -> Generator[Namespace | Project, Any, Any]:
    """
    Create namespace with admin or unprivileged client.

    Args:
        name (str): namespace name.
        admin_client (DynamicClient): admin client.
        unprivileged_client (UnprivilegedClient): unprivileged client.
        teardown (bool): should run resource teardown
        delete_timeout (int): delete timeout.
        labels (dict[str, str]): labels dict to set for namespace

    Yields:
        Namespace | Project: namespace or project

    """
    if unprivileged_client:
        with ProjectRequest(name=name, client=unprivileged_client, teardown=teardown):
            project = Project(
                name=name,
                client=unprivileged_client,
                teardown=teardown,
                delete_timeout=delete_timeout,
            )
            project.wait_for_status(status=project.Status.ACTIVE, timeout=TIMEOUT_2MIN)
            yield project

    else:
        with Namespace(
            client=admin_client,
            name=name,
            label=labels,
            teardown=teardown,
            delete_timeout=delete_timeout,
        ) as ns:
            ns.wait_for_status(status=Namespace.Status.ACTIVE, timeout=TIMEOUT_2MIN)
            yield ns


def wait_for_inference_deployment_replicas(
    client: DynamicClient,
    isvc: InferenceService,
    runtime_name: str | None,
    expected_num_deployments: int = 1,
) -> list[Deployment]:
    """
    Wait for inference deployment replicas to complete.

    Args:
        client (DynamicClient): Dynamic client.
        isvc (InferenceService): InferenceService object
        runtime_name (str): ServingRuntime name.
        expected_num_deployments (int): Expected number of deployments per InferenceService.

    Returns:
        list[Deployment]: List of Deployment objects for InferenceService.

    """
    ns = isvc.namespace
    label_selector = create_isvc_label_selector_str(isvc=isvc, resource_type="deployment", runtime_name=runtime_name)

    deployments = list(
        Deployment.get(
            label_selector=label_selector,
            client=client,
            namespace=isvc.namespace,
        )
    )

    LOGGER.info("Waiting for inference deployment replicas to complete")
    if len(deployments) == expected_num_deployments:
        for deployment in deployments:
            if deployment.exists:
                deployment.wait_for_replicas()

        return deployments

    elif len(deployments) > expected_num_deployments:
        raise ResourceNotUniqueError(f"Multiple predictor deployments found in namespace {ns}")

    else:
        raise ResourceNotFoundError(f"Predictor deployment not found in namespace {ns}")


@contextmanager
def s3_endpoint_secret(
    admin_client: DynamicClient,
    name: str,
    namespace: str,
    aws_access_key: str,
    aws_secret_access_key: str,
    aws_s3_bucket: str,
    aws_s3_endpoint: str,
    aws_s3_region: str,
) -> Generator[Secret, Any, Any]:
    """
    Create S3 endpoint secret.

    Args:
        admin_client (DynamicClient): Dynamic client.
        name (str): Secret name.
        namespace (str): Secret namespace name.
        aws_access_key (str): Secret access key.
        aws_secret_access_key (str): Secret access key.
        aws_s3_bucket (str): Secret s3 bucket.
        aws_s3_endpoint (str): Secret s3 endpoint.
        aws_s3_region (str): Secret s3 region.

    Yield:
        Secret: Secret object

    """
    # DO not create secret if exists in the namespace
    os.environ["REUSE_IF_RESOURCE_EXISTS"] = f"{{Secret: {{{name}: {namespace}}}}}"

    with Secret(
        client=admin_client,
        name=name,
        namespace=namespace,
        annotations={"opendatahub.io/connection-type": "s3"},
        # the labels are needed to set the secret as data connection by odh-model-controller
        label={"opendatahub.io/managed": "true", Labels.OpenDataHub.DASHBOARD: "true"},
        data_dict=utilities.general.get_s3_secret_dict(
            aws_access_key=aws_access_key,
            aws_secret_access_key=aws_secret_access_key,
            aws_s3_bucket=aws_s3_bucket,
            aws_s3_endpoint=aws_s3_endpoint,
            aws_s3_region=aws_s3_region,
        ),
        wait_for_resource=True,
    ) as secret:
        yield secret


@contextmanager
def create_isvc_view_role(
    client: DynamicClient,
    isvc: InferenceService,
    name: str,
    resource_names: Optional[list[str]] = None,
) -> Generator[Role, Any, Any]:
    """
    Create a view role for an InferenceService.

    Args:
        client (DynamicClient): Dynamic client.
        isvc (InferenceService): InferenceService object.
        name (str): Role name.
        resource_names (list[str]): Resource names to be attached to role.

    Yields:
        Role: Role object.

    """
    rules = [
        {
            "apiGroups": [isvc.api_group],
            "resources": ["inferenceservices"],
            "verbs": ["get"],
        },
    ]

    if resource_names:
        rules[0].update({"resourceNames": resource_names})

    with Role(
        client=client,
        name=name,
        namespace=isvc.namespace,
        rules=rules,
    ) as role:
        yield role


def login_with_user_password(api_address: str, user: str, password: str | None = None) -> bool:
    """
    Log in to an OpenShift cluster using a username and password.

    Args:
        api_address (str): The API address of the OpenShift cluster.
        user (str): Cluster's username
        password (str, optional): Cluster's password

    Returns:
        bool: True if login is successful otherwise False.
    """
    login_command: str = f"oc login  --insecure-skip-tls-verify=true {api_address} -u {user}"
    if password:
        login_command += f" -p '{password}'"

    _, out, _ = run_command(command=shlex.split(login_command), hide_log_command=True)

    return "Login successful" in out


@cache
def is_self_managed_operator(client: DynamicClient) -> bool:
    """
    Check if the operator is self-managed.
    """
    if py_config["distribution"] == "upstream":
        return True

    if CatalogSource(
        client=client,
        name="addon-managed-odh-catalog",
        namespace=py_config["applications_namespace"],
    ).exists:
        return False

    return True


@cache
def is_managed_cluster(client: DynamicClient) -> bool:
    """
    Check if the cluster is managed.
    """
    infra = Infrastructure(client=client, name="cluster")

    if not infra.exists:
        LOGGER.warning(f"Infrastructure {infra.name} resource does not exist in the cluster")
        return False

    platform_statuses = infra.instance.status.platformStatus

    for entries in platform_statuses.values():
        if isinstance(entries, kubernetes.dynamic.resource.ResourceField):
            if tags := entries.resourceTags:
                return next(b["value"] == "true" for b in tags if b["key"] == "red-hat-managed")

    return False


def get_services_by_isvc_label(
    client: DynamicClient, isvc: InferenceService, runtime_name: str | None = None
) -> list[Service]:
    """
    Args:
        client (DynamicClient): OCP Client to use.
        isvc (InferenceService): InferenceService object.
        runtime_name (str): ServingRuntime name

    Returns:
        list[Service]: A list of all matching services

    Raises:
        ResourceNotFoundError: if no services are found.
    """
    label_selector = create_isvc_label_selector_str(isvc=isvc, resource_type="service", runtime_name=runtime_name)

    if svcs := [
        svc
        for svc in Service.get(
            dyn_client=client,
            namespace=isvc.namespace,
            label_selector=label_selector,
        )
    ]:
        return svcs

    raise ResourceNotFoundError(f"{isvc.name} has no services")


def get_pods_by_isvc_label(client: DynamicClient, isvc: InferenceService, runtime_name: str | None = None) -> list[Pod]:
    """
    Args:
        client (DynamicClient): OCP Client to use.
        isvc (InferenceService):InferenceService object.
        runtime_name (str): ServingRuntime name

    Returns:
        list[Pod]: A list of all matching pods

    Raises:
        ResourceNotFoundError: if no pods are found.
    """
    label_selector = create_isvc_label_selector_str(isvc=isvc, resource_type="pod", runtime_name=runtime_name)

    if pods := [
        pod
        for pod in Pod.get(
            dyn_client=client,
            namespace=isvc.namespace,
            label_selector=label_selector,
        )
    ]:
        return pods

    raise ResourceNotFoundError(f"{isvc.name} has no pods")


def get_openshift_token() -> str:
    """
    Get the OpenShift token.

    Returns:
        str: The OpenShift token.

    """
    return run_command(command=shlex.split("oc whoami -t"))[1].strip()


def get_kserve_storage_initialize_image(client: DynamicClient) -> str:
    """
    Get the image used to storage-initializer.

    Args:
        client (DynamicClient): DynamicClient client.

    Returns:
        str: The image used to storage-initializer.

    Raises:
        ResourceNotFoundError: if the config map does not exist.

    """
    kserve_cm = ConfigMap(
        client=client,
        name="inferenceservice-config",
        namespace=py_config["applications_namespace"],
    )

    if not kserve_cm.exists:
        raise ResourceNotFoundError(f"{kserve_cm.name} config map does not exist")

    return json.loads(kserve_cm.instance.data.storageInitializer)["image"]


def get_inference_serving_runtime(isvc: InferenceService) -> ServingRuntime:
    """
    Get the serving runtime for the inference service.

    Args:
        isvc (InferenceService):InferenceService object.

    Returns:
        ServingRuntime: ServingRuntime object.

    Raises:
        ResourceNotFoundError: if the serving runtime does not exist.

    """
    runtime = ServingRuntime(
        client=isvc.client,
        namespace=isvc.namespace,
        name=isvc.instance.spec.predictor.model.runtime,
    )

    if runtime.exists:
        return runtime

    raise ResourceNotFoundError(f"{isvc.name} runtime {runtime.name} does not exist")


def get_model_mesh_route(client: DynamicClient, isvc: InferenceService) -> Route:
    """
    Args:
        client (DynamicClient): OCP Client to use.
        isvc (InferenceService):InferenceService object.

    Returns:
        Route: inference service route

    Raises:
        ResourceNotFoundError: if route was found.
    """
    if routes := [
        route
        for route in Route.get(
            dyn_client=client,
            namespace=isvc.namespace,
            label_selector=f"inferenceservice-name={isvc.name}",
        )
    ]:
        return routes[0]

    raise ResourceNotFoundError(f"{isvc.name} has no routes")


def create_inference_token(model_service_account: ServiceAccount) -> str:
    """
    Generates an inference token for the given model service account.

    Args:
        model_service_account (ServiceAccount): An object containing the namespace and name
                               of the service account.

    Returns:
        str: The generated inference token.
    """
    return run_command(
        shlex.split(f"oc create token -n {model_service_account.namespace} {model_service_account.name}")
    )[1].strip()


<<<<<<< HEAD
def check_pod_status_in_time(pod: Pod, status: Set[str], duration: int = TIMEOUT_2MIN, wait: int = 1) -> None:
    """
    Checks if a pod has a given status for a given duration.

    Args:
        pod (Pod): The pod to check
        status (Set[Pod.Status]): Expected pod status(es)
        duration (int): Maximum time to check for in seconds
        wait (int): Time to wait between checks in seconds

    Raises:
        AssertionError: If pod status is not in the expected set
    """
    LOGGER.info(f"Checking pod status for {pod.name} to be {status} for {duration} seconds")

    sampler = TimeoutSampler(
        wait_timeout=duration,
        sleep=wait,
        func=lambda: pod.instance,
    )

    try:
        for sample in sampler:
            if sample:
                if sample.status.phase not in status:
                    raise AssertionError(f"Pod status is not the expected: {pod.status}")

    except TimeoutExpiredError:
        LOGGER.info(f"Pod status is {pod.status} as expected")
=======
@contextmanager
def update_configmap_data(
    client: DynamicClient, name: str, namespace: str, data: dict[str, Any]
) -> Generator[ConfigMap, Any, Any]:
    """
    Update the data of a configmap.

    Args:
        client (DynamicClient): DynamicClient client.
        name (str): Name of the configmap.
        namespace (str): Namespace of the configmap.
        data (dict[str, Any]): Data to update the configmap with.

    Yields:
        ConfigMap: The updated configmap.

    """
    config_map = ConfigMap(client=client, name=name, namespace=namespace)

    # Some CM resources may already be present as they are usually created when doing exploratory testing
    if config_map.exists:
        with ResourceEditor(patches={config_map: {"data": data}}):
            yield config_map

    else:
        config_map.data = data
        with config_map as cm:
            yield cm
>>>>>>> 59158f07
<|MERGE_RESOLUTION|>--- conflicted
+++ resolved
@@ -443,10 +443,39 @@
     )[1].strip()
 
 
-<<<<<<< HEAD
+@contextmanager
+def update_configmap_data(
+    client: DynamicClient, name: str, namespace: str, data: dict[str, Any]
+) -> Generator[ConfigMap, Any, Any]:
+    """
+    Update the data of a configmap.
+
+    Args:
+        client (DynamicClient): DynamicClient client.
+        name (str): Name of the configmap.
+        namespace (str): Namespace of the configmap.
+        data (dict[str, Any]): Data to update the configmap with.
+
+    Yields:
+        ConfigMap: The updated configmap.
+
+    """
+    config_map = ConfigMap(client=client, name=name, namespace=namespace)
+
+    # Some CM resources may already be present as they are usually created when doing exploratory testing
+    if config_map.exists:
+        with ResourceEditor(patches={config_map: {"data": data}}):
+            yield config_map
+
+    else:
+        config_map.data = data
+        with config_map as cm:
+            yield cm
+
+
 def check_pod_status_in_time(pod: Pod, status: Set[str], duration: int = TIMEOUT_2MIN, wait: int = 1) -> None:
     """
-    Checks if a pod has a given status for a given duration.
+    Checks if a pod status is maintained for a given duration. If not, an AssertionError is raised.
 
     Args:
         pod (Pod): The pod to check
@@ -472,34 +501,4 @@
                     raise AssertionError(f"Pod status is not the expected: {pod.status}")
 
     except TimeoutExpiredError:
-        LOGGER.info(f"Pod status is {pod.status} as expected")
-=======
-@contextmanager
-def update_configmap_data(
-    client: DynamicClient, name: str, namespace: str, data: dict[str, Any]
-) -> Generator[ConfigMap, Any, Any]:
-    """
-    Update the data of a configmap.
-
-    Args:
-        client (DynamicClient): DynamicClient client.
-        name (str): Name of the configmap.
-        namespace (str): Namespace of the configmap.
-        data (dict[str, Any]): Data to update the configmap with.
-
-    Yields:
-        ConfigMap: The updated configmap.
-
-    """
-    config_map = ConfigMap(client=client, name=name, namespace=namespace)
-
-    # Some CM resources may already be present as they are usually created when doing exploratory testing
-    if config_map.exists:
-        with ResourceEditor(patches={config_map: {"data": data}}):
-            yield config_map
-
-    else:
-        config_map.data = data
-        with config_map as cm:
-            yield cm
->>>>>>> 59158f07
+        LOGGER.info(f"Pod status is {pod.status} as expected")