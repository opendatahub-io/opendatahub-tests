--- conflicted
+++ resolved
@@ -36,12 +36,9 @@
 from semver import Version
 from simple_logger.logger import get_logger
 
-<<<<<<< HEAD
-from utilities.constants import Annotations, KServeDeploymentType, Labels, Timeout
-=======
 from utilities.constants import ApiGroups, Labels, Timeout
 from utilities.constants import KServeDeploymentType
->>>>>>> 1668b6c9
+from utilities.constants import Annotations
 from utilities.exceptions import FailedPodsError
 from timeout_sampler import TimeoutExpiredError, TimeoutSampler
 from utilities.general import create_isvc_label_selector_str, get_s3_secret_dict
@@ -257,13 +254,8 @@
             annotations={f"{ApiGroups.OPENDATAHUB_IO}/connection-type": "s3"},
             # the labels are needed to set the secret as data connection by odh-model-controller
             label={
-<<<<<<< HEAD
-                "opendatahub.io/managed": "true",
-                "opendatahub.io/dashboard": "true",
-=======
                 Labels.OpenDataHubIo.MANAGED: "true",
                 Labels.OpenDataHub.DASHBOARD: "true",
->>>>>>> 1668b6c9
             },
             data_dict=get_s3_secret_dict(
                 aws_access_key=aws_access_key,
