--- conflicted
+++ resolved
@@ -183,11 +183,6 @@
     client: DynamicClient,
     resource: InferenceService | ServingRuntime,
     name: str,
-<<<<<<< HEAD
-    resource_names: Optional[List[str]] = None,
-) -> Role:
-    resources_type = "inferenceservices" if isinstance(resource, InferenceService) else "servingruntimes"
-=======
     resource_names: Optional[list[str]] = None,
 ) -> Generator[Role, Any, Any]:
     """
@@ -203,7 +198,8 @@
         Role: Role object.
 
     """
->>>>>>> f87b5bc4
+
+    resources_type = "inferenceservices" if isinstance(resource, InferenceService) else "servingruntimes"
     rules = [
         {
             "apiGroups": [resource.api_group],
