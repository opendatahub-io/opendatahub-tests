--- conflicted
+++ resolved
@@ -7,10 +7,7 @@
 class ModelFormat:
     CAIKIT: str = "caikit"
     ONNX: str = "onnx"
-<<<<<<< HEAD
-=======
     OPENVINO: str = "openvino"
->>>>>>> 4ba3d9b5
 
 
 class ModelName:
