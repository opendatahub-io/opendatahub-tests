from ocp_resources.resource import Resource


class KServeDeploymentType:
    SERVERLESS: str = "Serverless"
    RAW_DEPLOYMENT: str = "RawDeployment"
    MODEL_MESH: str = "ModelMesh"


class ModelFormat:
    CAIKIT: str = "caikit"
    ONNX: str = "onnx"
    OPENVINO: str = "openvino"
    OVMS: str = "ovms"
    VLLM: str = "vllm"
    TENSORFLOW: str = "tensorflow"


class ModelName:
    FLAN_T5_SMALL: str = "flan-t5-small"
    FLAN_T5_SMALL_HF: str = f"{FLAN_T5_SMALL}-hf"
    CAIKIT_BGE_LARGE_EN: str = f"bge-large-en-v1.5-{ModelFormat.CAIKIT}"


class ModelAndFormat:
    FLAN_T5_SMALL_CAIKIT: str = f"{ModelName.FLAN_T5_SMALL}-{ModelFormat.CAIKIT}"
    OPENVINO_IR: str = f"{ModelFormat.OPENVINO}_ir"
    KSERVE_OPENVINO_IR: str = f"{OPENVINO_IR}_kserve"
    ONNX_1: str = f"{ModelFormat.ONNX}-1"


class ModelStoragePath:
    FLAN_T5_SMALL_CAIKIT: str = f"{ModelName.FLAN_T5_SMALL}/{ModelAndFormat.FLAN_T5_SMALL_CAIKIT}"
    OPENVINO_EXAMPLE_MODEL: str = f"{ModelFormat.OPENVINO}-example-model"
    KSERVE_OPENVINO_EXAMPLE_MODEL: str = f"kserve-openvino-test/{OPENVINO_EXAMPLE_MODEL}"
    EMBEDDING_MODEL: str = "embeddingsmodel"
    TENSORFLOW_MODEL: str = "inception_resnet_v2.pb"
    OPENVINO_VEHICLE_DETECTION: str = "vehicle-detection"
<<<<<<< HEAD
=======
    FLAN_T5_SMALL_HF: str = f"{ModelName.FLAN_T5_SMALL}/{ModelName.FLAN_T5_SMALL_HF}"
>>>>>>> 438ab37a


class CurlOutput:
    HEALTH_OK: str = "OK"


class ModelEndpoint:
    HEALTH: str = "health"


class ModelVersion:
    OPSET1: str = "opset1"
    OPSET13: str = "opset13"


class RuntimeTemplates:
    CAIKIT_TGIS_SERVING: str = "caikit-tgis-serving-template"
    OVMS_MODEL_MESH: str = ModelFormat.OVMS
    OVMS_KSERVE: str = f"kserve-{ModelFormat.OVMS}"
    CAIKIT_STANDALONE_SERVING: str = "caikit-standalone-serving-template"


class ModelInferenceRuntime:
    TGIS_RUNTIME: str = "tgis-runtime"
    CAIKIT_TGIS_RUNTIME: str = f"{ModelFormat.CAIKIT}-{TGIS_RUNTIME}"
    OPENVINO_RUNTIME: str = f"{ModelFormat.OPENVINO}-runtime"
    OPENVINO_KSERVE_RUNTIME: str = f"{ModelFormat.OPENVINO}-kserve-runtime"
    ONNX_RUNTIME: str = f"{ModelFormat.ONNX}-runtime"
    CAIKIT_STANDALONE_RUNTIME: str = f"{ModelFormat.CAIKIT}-standalone-runtime"
    VLLM_RUNTIME: str = f"{ModelFormat.VLLM}-runtime"
    TENSORFLOW_RUNTIME: str = f"{ModelFormat.TENSORFLOW}-runtime"


class Protocols:
    HTTP: str = "http"
    HTTPS: str = "https"
    GRPC: str = "grpc"
    REST: str = "rest"
    TCP_PROTOCOLS: set[str] = {HTTP, HTTPS}
    ALL_SUPPORTED_PROTOCOLS: set[str] = TCP_PROTOCOLS.union({GRPC})


class HTTPRequest:
    # Use string formatting to set the token value when using this constant
    AUTH_HEADER: str = "-H 'Authorization: Bearer {token}'"
    CONTENT_JSON: str = "-H 'Content-Type: application/json'"


class AcceleratorType:
    NVIDIA: str = "nvidia"
    AMD: str = "amd"
    GAUDI: str = "gaudi"
    SUPPORTED_LISTS: list[str] = [NVIDIA, AMD, GAUDI]


class Annotations:
    class KubernetesIo:
        NAME: str = f"{Resource.ApiGroup.APP_KUBERNETES_IO}/name"
        INSTANCE: str = f"{Resource.ApiGroup.APP_KUBERNETES_IO}/instance"
        PART_OF: str = f"{Resource.ApiGroup.APP_KUBERNETES_IO}/part-of"
        CREATED_BY: str = f"{Resource.ApiGroup.APP_KUBERNETES_IO}/created-by"

    class KserveIo:
        DEPLOYMENT_MODE: str = "serving.kserve.io/deploymentMode"

    class KserveAuth:
        SECURITY: str = "security.opendatahub.io/enable-auth"

<<<<<<< HEAD
=======
    class OpenDataHubIo:
        MANAGED: str = "opendatahub.io/managed"

>>>>>>> 438ab37a

class StorageClassName:
    NFS: str = "nfs"


class DscComponents:
    MODELMESHSERVING: str = "modelmeshserving"
    KSERVE: str = "kserve"
    MODELREGISTRY: str = "modelregistry"

    class ManagementState:
        MANAGED: str = "Managed"
        REMOVED: str = "Removed"

    class ConditionType:
<<<<<<< HEAD
        MODEL_REGISTRY_READY: str = "ModelRegistryReady"
        KSERVE_READY: str = "KserveReady"
        MODEL_MESH_SERVING_READY: str = "ModelMeshServingReady"
=======
        MODEL_REGISTRY_READY: str = "model-registry-operatorReady"
        KSERVE_READY: str = "kserveReady"
        MODEL_MESH_SERVING_READY: str = "model-meshReady"
>>>>>>> 438ab37a

    COMPONENT_MAPPING: dict[str, str] = {
        MODELMESHSERVING: ConditionType.MODEL_MESH_SERVING_READY,
        KSERVE: ConditionType.KSERVE_READY,
        MODELREGISTRY: ConditionType.MODEL_REGISTRY_READY,
    }


class Labels:
<<<<<<< HEAD
=======
    class OpenDataHub:
        DASHBOARD: str = "opendatahub.io/dashboard"

>>>>>>> 438ab37a
    class KserveAuth:
        SECURITY: str = "security.opendatahub.io/enable-auth"


<<<<<<< HEAD
=======
class Timeout:
    TIMEOUT_1MIN: int = 60
    TIMEOUT_2MIN: int = 2 * TIMEOUT_1MIN
    TIMEOUT_4MIN: int = 4 * TIMEOUT_1MIN
    TIMEOUT_5MIN: int = 5 * TIMEOUT_1MIN
    TIMEOUT_10MIN: int = 10 * TIMEOUT_1MIN
    TIMEOUT_15MIN: int = 15 * TIMEOUT_1MIN


>>>>>>> 438ab37a
MODEL_REGISTRY: str = "model-registry"
MODELMESH_SERVING: str = "modelmesh-serving"
ISTIO_CA_BUNDLE_FILENAME: str = "istio_knative.crt"
OPENSHIFT_CA_BUNDLE_FILENAME: str = "openshift_ca.crt"<|MERGE_RESOLUTION|>--- conflicted
+++ resolved
@@ -36,10 +36,7 @@
     EMBEDDING_MODEL: str = "embeddingsmodel"
     TENSORFLOW_MODEL: str = "inception_resnet_v2.pb"
     OPENVINO_VEHICLE_DETECTION: str = "vehicle-detection"
-<<<<<<< HEAD
-=======
     FLAN_T5_SMALL_HF: str = f"{ModelName.FLAN_T5_SMALL}/{ModelName.FLAN_T5_SMALL_HF}"
->>>>>>> 438ab37a
 
 
 class CurlOutput:
@@ -108,12 +105,9 @@
     class KserveAuth:
         SECURITY: str = "security.opendatahub.io/enable-auth"
 
-<<<<<<< HEAD
-=======
     class OpenDataHubIo:
         MANAGED: str = "opendatahub.io/managed"
 
->>>>>>> 438ab37a
 
 class StorageClassName:
     NFS: str = "nfs"
@@ -129,15 +123,9 @@
         REMOVED: str = "Removed"
 
     class ConditionType:
-<<<<<<< HEAD
-        MODEL_REGISTRY_READY: str = "ModelRegistryReady"
-        KSERVE_READY: str = "KserveReady"
-        MODEL_MESH_SERVING_READY: str = "ModelMeshServingReady"
-=======
         MODEL_REGISTRY_READY: str = "model-registry-operatorReady"
         KSERVE_READY: str = "kserveReady"
         MODEL_MESH_SERVING_READY: str = "model-meshReady"
->>>>>>> 438ab37a
 
     COMPONENT_MAPPING: dict[str, str] = {
         MODELMESHSERVING: ConditionType.MODEL_MESH_SERVING_READY,
@@ -147,18 +135,13 @@
 
 
 class Labels:
-<<<<<<< HEAD
-=======
     class OpenDataHub:
         DASHBOARD: str = "opendatahub.io/dashboard"
 
->>>>>>> 438ab37a
     class KserveAuth:
         SECURITY: str = "security.opendatahub.io/enable-auth"
 
 
-<<<<<<< HEAD
-=======
 class Timeout:
     TIMEOUT_1MIN: int = 60
     TIMEOUT_2MIN: int = 2 * TIMEOUT_1MIN
@@ -168,7 +151,6 @@
     TIMEOUT_15MIN: int = 15 * TIMEOUT_1MIN
 
 
->>>>>>> 438ab37a
 MODEL_REGISTRY: str = "model-registry"
 MODELMESH_SERVING: str = "modelmesh-serving"
 ISTIO_CA_BUNDLE_FILENAME: str = "istio_knative.crt"
