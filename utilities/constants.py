from ocp_resources.resource import Resource
<<<<<<< HEAD
=======
from utilities.manifests.caikit_standalone import CAIKIT_STANDALONE_INFERENCE_CONFIG
from utilities.manifests.caikit_tgis import CAIKIT_TGIS_INFERENCE_CONFIG
from utilities.manifests.onnx import ONNX_INFERENCE_CONFIG
from utilities.manifests.openvino import (
    OPENVINO_INFERENCE_CONFIG,
    OPENVINO_KSERVE_INFERENCE_CONFIG,
)
from utilities.manifests.tensorflow import TENSORFLOW_INFERENCE_CONFIG
from utilities.manifests.tgis_grpc import TGIS_INFERENCE_CONFIG
from utilities.manifests.vllm import VLLM_INFERENCE_CONFIG
>>>>>>> 5f8dc350


class KServeDeploymentType:
    SERVERLESS: str = "Serverless"
    RAW_DEPLOYMENT: str = "RawDeployment"
    MODEL_MESH: str = "ModelMesh"


class ModelFormat:
    CAIKIT: str = "caikit"
    ONNX: str = "onnx"
    OPENVINO: str = "openvino"
    OVMS: str = "ovms"
    VLLM: str = "vllm"
    TENSORFLOW: str = "tensorflow"


class ModelName:
    FLAN_T5_SMALL: str = "flan-t5-small"
    FLAN_T5_SMALL_HF: str = f"{FLAN_T5_SMALL}-hf"
    CAIKIT_BGE_LARGE_EN: str = f"bge-large-en-v1.5-{ModelFormat.CAIKIT}"


class ModelAndFormat:
    FLAN_T5_SMALL_CAIKIT: str = f"{ModelName.FLAN_T5_SMALL}-{ModelFormat.CAIKIT}"
    OPENVINO_IR: str = f"{ModelFormat.OPENVINO}_ir"
    KSERVE_OPENVINO_IR: str = f"{OPENVINO_IR}_kserve"


class ModelStoragePath:
    FLAN_T5_SMALL: str = f"{ModelName.FLAN_T5_SMALL}/{ModelAndFormat.FLAN_T5_SMALL_CAIKIT}"
    OPENVINO_EXAMPLE_MODEL: str = f"{ModelFormat.OPENVINO}-example-model"
    KSERVE_OPENVINO_EXAMPLE_MODEL: str = f"kserve-openvino-test/{OPENVINO_EXAMPLE_MODEL}"
    EMBEDDING_MODEL: str = "embeddingsmodel"
    TENSORFLOW_MODEL: str = "inception_resnet_v2.pb"
<<<<<<< HEAD
    OPENVINO_VEHICLE_DETECTION: str = "vehicle-detection"
=======
>>>>>>> 5f8dc350


class CurlOutput:
    HEALTH_OK: str = "OK"


class ModelEndpoint:
    HEALTH: str = "health"


class ModelVersion:
    OPSET1: str = "opset1"
    OPSET13: str = "opset13"


class RuntimeTemplates:
    CAIKIT_TGIS_SERVING: str = "caikit-tgis-serving-template"
    OVMS_MODEL_MESH: str = ModelFormat.OVMS
    OVMS_KSERVE: str = f"kserve-{ModelFormat.OVMS}"
    CAIKIT_STANDALONE_SERVING: str = "caikit-standalone-serving-template"


class ModelInferenceRuntime:
    TGIS_RUNTIME: str = "tgis-runtime"
    CAIKIT_TGIS_RUNTIME: str = f"{ModelFormat.CAIKIT}-{TGIS_RUNTIME}"
    OPENVINO_RUNTIME: str = f"{ModelFormat.OPENVINO}-runtime"
    OPENVINO_KSERVE_RUNTIME: str = f"{ModelFormat.OPENVINO}-kserve-runtime"
    ONNX_RUNTIME: str = f"{ModelFormat.ONNX}-runtime"
    CAIKIT_STANDALONE_RUNTIME: str = f"{ModelFormat.CAIKIT}-standalone-runtime"
    VLLM_RUNTIME: str = f"{ModelFormat.VLLM}-runtime"
    TENSORFLOW_RUNTIME: str = f"{ModelFormat.TENSORFLOW}-runtime"
<<<<<<< HEAD
=======

    MAPPING: Dict[str, Any] = {
        CAIKIT_TGIS_RUNTIME: CAIKIT_TGIS_INFERENCE_CONFIG,
        OPENVINO_RUNTIME: OPENVINO_INFERENCE_CONFIG,
        OPENVINO_KSERVE_RUNTIME: OPENVINO_KSERVE_INFERENCE_CONFIG,
        TGIS_RUNTIME: TGIS_INFERENCE_CONFIG,
        ONNX_RUNTIME: ONNX_INFERENCE_CONFIG,
        CAIKIT_STANDALONE_RUNTIME: CAIKIT_STANDALONE_INFERENCE_CONFIG,
        VLLM_RUNTIME: VLLM_INFERENCE_CONFIG,
        TENSORFLOW_RUNTIME: TENSORFLOW_INFERENCE_CONFIG,
    }
>>>>>>> 5f8dc350


class Protocols:
    HTTP: str = "http"
    HTTPS: str = "https"
    GRPC: str = "grpc"
    REST: str = "rest"
    TCP_PROTOCOLS: set[str] = {HTTP, HTTPS}
    ALL_SUPPORTED_PROTOCOLS: set[str] = TCP_PROTOCOLS.union({GRPC})


class HTTPRequest:
    # Use string formatting to set the token value when using this constant
    AUTH_HEADER: str = "-H 'Authorization: Bearer {token}'"
    CONTENT_JSON: str = "-H 'Content-Type: application/json'"


class AcceleratorType:
    NVIDIA: str = "nvidia"
    AMD: str = "amd"
    GAUDI: str = "gaudi"
    SUPPORTED_LISTS: list[str] = [NVIDIA, AMD, GAUDI]


class Annotations:
    class KubernetesIo:
        NAME: str = f"{Resource.ApiGroup.APP_KUBERNETES_IO}/name"
        INSTANCE: str = f"{Resource.ApiGroup.APP_KUBERNETES_IO}/instance"
        PART_OF: str = f"{Resource.ApiGroup.APP_KUBERNETES_IO}/part-of"
        CREATED_BY: str = f"{Resource.ApiGroup.APP_KUBERNETES_IO}/created-by"

    class KserveIo:
        DEPLOYMENT_MODE: str = "serving.kserve.io/deploymentMode"


class StorageClassName:
    NFS: str = "nfs"


class DscComponents:
    MODELMESHSERVING: str = "modelmeshserving"
    KSERVE: str = "kserve"
    MODELREGISTRY: str = "modelregistry"

    class ManagementState:
        MANAGED: str = "Managed"
        REMOVED: str = "Removed"

    class ConditionType:
        MODEL_REGISTRY_READY: str = "ModelRegistryReady"
        KSERVE_READY: str = "KserveReady"
        MODEL_MESH_SERVING_READY: str = "ModelMeshServingReady"

    COMPONENT_MAPPING: dict[str, str] = {
        MODELMESHSERVING: ConditionType.MODEL_MESH_SERVING_READY,
        KSERVE: ConditionType.KSERVE_READY,
        MODELREGISTRY: ConditionType.MODEL_REGISTRY_READY,
    }


MODELMESH_SERVING: str = "modelmesh-serving"
ISTIO_CA_BUNDLE_FILENAME: str = "istio_knative.crt"
OPENSHIFT_CA_BUNDLE_FILENAME: str = "openshift_ca.crt"<|MERGE_RESOLUTION|>--- conflicted
+++ resolved
@@ -1,17 +1,4 @@
 from ocp_resources.resource import Resource
-<<<<<<< HEAD
-=======
-from utilities.manifests.caikit_standalone import CAIKIT_STANDALONE_INFERENCE_CONFIG
-from utilities.manifests.caikit_tgis import CAIKIT_TGIS_INFERENCE_CONFIG
-from utilities.manifests.onnx import ONNX_INFERENCE_CONFIG
-from utilities.manifests.openvino import (
-    OPENVINO_INFERENCE_CONFIG,
-    OPENVINO_KSERVE_INFERENCE_CONFIG,
-)
-from utilities.manifests.tensorflow import TENSORFLOW_INFERENCE_CONFIG
-from utilities.manifests.tgis_grpc import TGIS_INFERENCE_CONFIG
-from utilities.manifests.vllm import VLLM_INFERENCE_CONFIG
->>>>>>> 5f8dc350
 
 
 class KServeDeploymentType:
@@ -47,10 +34,6 @@
     KSERVE_OPENVINO_EXAMPLE_MODEL: str = f"kserve-openvino-test/{OPENVINO_EXAMPLE_MODEL}"
     EMBEDDING_MODEL: str = "embeddingsmodel"
     TENSORFLOW_MODEL: str = "inception_resnet_v2.pb"
-<<<<<<< HEAD
-    OPENVINO_VEHICLE_DETECTION: str = "vehicle-detection"
-=======
->>>>>>> 5f8dc350
 
 
 class CurlOutput:
@@ -82,20 +65,6 @@
     CAIKIT_STANDALONE_RUNTIME: str = f"{ModelFormat.CAIKIT}-standalone-runtime"
     VLLM_RUNTIME: str = f"{ModelFormat.VLLM}-runtime"
     TENSORFLOW_RUNTIME: str = f"{ModelFormat.TENSORFLOW}-runtime"
-<<<<<<< HEAD
-=======
-
-    MAPPING: Dict[str, Any] = {
-        CAIKIT_TGIS_RUNTIME: CAIKIT_TGIS_INFERENCE_CONFIG,
-        OPENVINO_RUNTIME: OPENVINO_INFERENCE_CONFIG,
-        OPENVINO_KSERVE_RUNTIME: OPENVINO_KSERVE_INFERENCE_CONFIG,
-        TGIS_RUNTIME: TGIS_INFERENCE_CONFIG,
-        ONNX_RUNTIME: ONNX_INFERENCE_CONFIG,
-        CAIKIT_STANDALONE_RUNTIME: CAIKIT_STANDALONE_INFERENCE_CONFIG,
-        VLLM_RUNTIME: VLLM_INFERENCE_CONFIG,
-        TENSORFLOW_RUNTIME: TENSORFLOW_INFERENCE_CONFIG,
-    }
->>>>>>> 5f8dc350
 
 
 class Protocols:
