--- conflicted
+++ resolved
@@ -42,7 +42,6 @@
     HTTP: str = "http"
     HTTPS: str = "https"
     GRPC: str = "grpc"
-<<<<<<< HEAD
     REST: str = "rest"
 
 
@@ -51,12 +50,10 @@
     # See e.g. tests/model_registry/utils.py#L51
     AUTH_HEADER: str = "-H 'Authorization: Bearer"
     CONTENT_JSON: str = "-H 'Content-Type: application/json'"
-=======
 
 
 class AcceleratorType:
     NVIDIA: str = "nvidia"
     AMD: str = "amd"
     GAUDI: str = "gaudi"
-    SUPPORTED_LISTS: list[str] = [NVIDIA, AMD, GAUDI]
->>>>>>> 5040fd38
+    SUPPORTED_LISTS: list[str] = [NVIDIA, AMD, GAUDI]