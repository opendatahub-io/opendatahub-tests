--- conflicted
+++ resolved
@@ -217,10 +217,7 @@
     TIMEOUT_15MIN: int = 15 * TIMEOUT_1MIN
     TIMEOUT_20MIN: int = 20 * TIMEOUT_1MIN
     TIMEOUT_30MIN: int = 30 * TIMEOUT_1MIN
-<<<<<<< HEAD
     TIMEOUT_40MIN: int = 40 * TIMEOUT_1MIN
-=======
->>>>>>> 391d0a80
 
 
 class OpenshiftRouteTimeout:
