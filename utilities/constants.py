--- conflicted
+++ resolved
@@ -175,17 +175,15 @@
     class OpenDataHubIo:
         MANAGED: str = Annotations.OpenDataHubIo.MANAGED
 
-<<<<<<< HEAD
+    class Openshift:
+        APP: str = "app"
+
     class Kserve:
         NETWORKING_KSERVE_IO: str = "networking.kserve.io/visibility"
         EXPOSED: str = "exposed"
 
     class Nvidia:
         NVIDIA_COM_GPU: str = "nvidia.com/gpu"
-=======
-    class Openshift:
-        APP: str = "app"
->>>>>>> 511a3382
 
 
 class Timeout:
