from typing import Any, Dict

from utilities.manifests.caikit_standalone import CAIKIT_STANDALONE_INFERENCE_CONFIG
from utilities.manifests.caikit_tgis import CAIKIT_TGIS_INFERENCE_CONFIG
from utilities.manifests.onnx import ONNX_INFERENCE_CONFIG
from utilities.manifests.openvino import (
    OPENVINO_INFERENCE_CONFIG,
    OPENVINO_KSERVE_INFERENCE_CONFIG,
)
from utilities.manifests.tgis_grpc import TGIS_INFERENCE_CONFIG


class KServeDeploymentType:
    SERVERLESS: str = "Serverless"
    RAW_DEPLOYMENT: str = "RawDeployment"
    MODEL_MESH: str = "ModelMesh"


class ModelFormat:
    CAIKIT: str = "caikit"
    ONNX: str = "onnx"
    OPENVINO: str = "openvino"
    OVMS: str = "ovms"


class ModelName:
    FLAN_T5_SMALL: str = "flan-t5-small"
    FLAN_T5_SMALL_HF: str = f"{FLAN_T5_SMALL}-hf"
    CAIKIT_BGE_LARGE_EN: str = f"bge-large-en-v1.5-{ModelFormat.CAIKIT}"


class ModelAndFormat:
    FLAN_T5_SMALL_CAIKIT: str = f"{ModelName.FLAN_T5_SMALL}-{ModelFormat.CAIKIT}"
    OPENVINO_IR: str = f"{ModelFormat.OPENVINO}_ir"
    KSERVE_OPENVINO_IR: str = f"{OPENVINO_IR}_kserve"


class ModelStoragePath:
    FLAN_T5_SMALL: str = f"{ModelName.FLAN_T5_SMALL}/{ModelAndFormat.FLAN_T5_SMALL_CAIKIT}"
    OPENVINO_EXAMPLE_MODEL: str = f"{ModelFormat.OPENVINO}-example-model"
    KSERVE_OPENVINO_EXAMPLE_MODEL: str = f"kserve-openvino-test/{OPENVINO_EXAMPLE_MODEL}"
    EMBEDDING_MODEL: str = "embeddingsmodel"


class CurlOutput:
    HEALTH_OK: str = "OK"


class ModelEndpoint:
    HEALTH: str = "health"


class ModelVersion:
    OPSET1: str = "opset1"
    OPSET13: str = "opset13"


class RuntimeTemplates:
    CAIKIT_TGIS_SERVING: str = "caikit-tgis-serving-template"
    OVMS_MODEL_MESH: str = ModelFormat.OVMS
    OVMS_KSERVE: str = f"kserve-{ModelFormat.OVMS}"
    CAIKIT_STANDALONE_SERVING: str = "caikit-standalone-serving-template"


class ModelInferenceRuntime:
    TGIS_RUNTIME: str = "tgis-runtime"
    CAIKIT_TGIS_RUNTIME: str = f"{ModelFormat.CAIKIT}-{TGIS_RUNTIME}"
    OPENVINO_RUNTIME: str = f"{ModelFormat.OPENVINO}-runtime"
    OPENVINO_KSERVE_RUNTIME: str = f"{ModelFormat.OPENVINO}-kserve-runtime"
    ONNX_RUNTIME: str = f"{ModelFormat.ONNX}-runtime"
    CAIKIT_STANDALONE_RUNTIME: str = f"{ModelFormat.CAIKIT}-standalone-runtime"

    MAPPING: Dict[str, Any] = {
        CAIKIT_TGIS_RUNTIME: CAIKIT_TGIS_INFERENCE_CONFIG,
        OPENVINO_RUNTIME: OPENVINO_INFERENCE_CONFIG,
        OPENVINO_KSERVE_RUNTIME: OPENVINO_KSERVE_INFERENCE_CONFIG,
        TGIS_RUNTIME: TGIS_INFERENCE_CONFIG,
        ONNX_RUNTIME: ONNX_INFERENCE_CONFIG,
        CAIKIT_STANDALONE_RUNTIME: CAIKIT_STANDALONE_INFERENCE_CONFIG,
    }


class Protocols:
    HTTP: str = "http"
    HTTPS: str = "https"
    GRPC: str = "grpc"
    TCP_PROTOCOLS: set[str] = {HTTP, HTTPS}
    ALL_SUPPORTED_PROTOCOLS: set[str] = TCP_PROTOCOLS.union({GRPC})


class AcceleratorType:
    NVIDIA: str = "nvidia"
    AMD: str = "amd"
    GAUDI: str = "gaudi"
    SUPPORTED_LISTS: list[str] = [NVIDIA, AMD, GAUDI]


<<<<<<< HEAD
class StorageType:
    NFS: str = "nfs"
=======
MODELMESH_SERVING: str = "modelmesh-serving"
ISTIO_CA_BUNDLE_FILENAME: str = "istio_knative.crt"
OPENSHIFT_CA_BUNDLE_FILENAME: str = "openshift_ca.crt"
>>>>>>> f051a63f
<|MERGE_RESOLUTION|>--- conflicted
+++ resolved
@@ -95,11 +95,6 @@
     SUPPORTED_LISTS: list[str] = [NVIDIA, AMD, GAUDI]
 
 
-<<<<<<< HEAD
-class StorageType:
-    NFS: str = "nfs"
-=======
 MODELMESH_SERVING: str = "modelmesh-serving"
 ISTIO_CA_BUNDLE_FILENAME: str = "istio_knative.crt"
-OPENSHIFT_CA_BUNDLE_FILENAME: str = "openshift_ca.crt"
->>>>>>> f051a63f
+OPENSHIFT_CA_BUNDLE_FILENAME: str = "openshift_ca.crt"