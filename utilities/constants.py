--- conflicted
+++ resolved
@@ -1,8 +1,6 @@
 from typing import Any
 
 from ocp_resources.resource import Resource
-
-OPENDATAHUB_IO: str = "opendatahub.io"
 
 
 class KServeDeploymentType:
@@ -127,18 +125,11 @@
         DEPLOYMENT_MODE: str = "serving.kserve.io/deploymentMode"
 
     class KserveAuth:
-<<<<<<< HEAD
         SECURITY: str = f"security.{ApiGroups.OPENDATAHUB_IO}/enable-auth"
 
     class OpenDataHubIo:
         MANAGED: str = f"{ApiGroups.OPENDATAHUB_IO}/managed"
-=======
-        SECURITY: str = f"security.{OPENDATAHUB_IO}/enable-auth"
-
-    class OpenDataHubIo:
-        MANAGED: str = f"{OPENDATAHUB_IO}/managed"
-        SERVICE_MESH: str = f"{OPENDATAHUB_IO}/service-mesh"
->>>>>>> e61aeec9
+        SERVICE_MESH: str = f"{ApiGroups.OPENDATAHUB_IO}/service-mesh"
 
 
 class StorageClassName:
@@ -168,23 +159,16 @@
 
 class Labels:
     class OpenDataHub:
-<<<<<<< HEAD
         DASHBOARD: str = "ApiGroups.OPENDATAHUB_IO/dashboard"
 
     class KserveAuth:
         SECURITY: str = f"security.{ApiGroups.OPENDATAHUB_IO}/enable-auth"
 
+    class Notebook:
+        INJECT_OAUTH: str = f"notebooks.{ApiGroups.OPENDATAHUB_IO}/inject-oauth"
+
     class OpenDataHubIo:
         MANAGED: str = Annotations.OpenDataHubIo.MANAGED
-=======
-        DASHBOARD: str = f"{OPENDATAHUB_IO}/dashboard"
-
-    class KserveAuth:
-        SECURITY: str = f"security.{OPENDATAHUB_IO}/enable-auth"
-
-    class Notebook:
-        INJECT_OAUTH: str = f"notebooks.{OPENDATAHUB_IO}/inject-oauth"
->>>>>>> e61aeec9
 
 
 class Timeout:
