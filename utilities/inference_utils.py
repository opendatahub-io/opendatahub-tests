--- conflicted
+++ resolved
@@ -36,10 +36,6 @@
 )
 import portforward
 
-<<<<<<< HEAD
-
-=======
->>>>>>> 059d8982
 LOGGER = get_logger(name=__name__)
 
 
@@ -66,25 +62,13 @@
 
         Returns:
             deployment type
-
-        Raises:
-            ValueError: If the deployment type is not found
         """
         if deployment_type := self.inference_service.instance.metadata.annotations.get(
             "serving.kserve.io/deploymentMode"
         ):
             return deployment_type
-<<<<<<< HEAD
-
-        elif deployment_type := self.inference_service.instance.status.deploymentMode:
-            return deployment_type
-
-        else:
-            raise ValueError("DeploymentMode is not set annotation or status.deploymentMode")
-=======
 
         return self.inference_service.instance.status.deploymentMode
->>>>>>> 059d8982
 
     def get_inference_url(self) -> str:
         """
