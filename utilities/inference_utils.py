from __future__ import annotations
import json
import re
import shlex
from json import JSONDecodeError
from string import Template
from typing import Any, Dict, Optional
from urllib.parse import urlparse

from ocp_resources.inference_service import InferenceService
from ocp_resources.service import Service
from pyhelper_utils.shell import run_command
from simple_logger.logger import get_logger

from tests.model_serving.model_server.utils import (
    get_services_by_isvc_label,
)
<<<<<<< HEAD
from utilities.constants import KServeDeploymentType, Protocols
=======
from utilities.constants import KServeDeploymentType, MODELMESH_SERVING, Protocols
>>>>>>> 4ba3d9b5
from utilities.manifests.runtime_query_config import RUNTIMES_QUERY_CONFIG
import portforward

LOGGER = get_logger(name=__name__)


class Inference:
    ALL_TOKENS: str = "all-tokens"
    STREAMING: str = "streaming"
    INFER: str = "infer"

    def __init__(self, inference_service: InferenceService, runtime: str):
        """
        Args:
            inference_service: InferenceService object
        """
        self.inference_service = inference_service
        self.runtime = runtime
<<<<<<< HEAD
=======
        self.deployment_mode = self.inference_service.instance.metadata.annotations["serving.kserve.io/deploymentMode"]
>>>>>>> 4ba3d9b5
        self.visibility_exposed = self.is_service_exposed()

        self.inference_url = self.get_inference_url()

    def get_inference_url(self) -> str:
        # TODO: add ModelMesh support
        if self.visibility_exposed:
            if url := self.inference_service.instance.status.components.predictor.url:
                return urlparse(url).netloc
            else:
                raise ValueError(f"{self.inference_service.name}: No url found in InferenceService status")

<<<<<<< HEAD
        else:
            return "localhost"

    def is_service_exposed(self) -> bool:
        labels = self.inference_service.labels
        inference_type = self.inference_service.instance.metadata.annotations["serving.kserve.io/deploymentMode"]

        if inference_type == KServeDeploymentType.RAW_DEPLOYMENT:
            if labels and labels.get("networking.kserve.io/visibility") == "exposed":
                return True
            else:
                return False

        elif inference_type == KServeDeploymentType.SERVERLESS:
            if labels and labels.get("networking.knative.dev/visibility") == "cluster-local":
                return False
            else:
                return True

        else:
=======
        else:
            return "localhost"

    def is_service_exposed(self) -> bool:
        labels = self.inference_service.labels

        if self.deployment_mode == KServeDeploymentType.RAW_DEPLOYMENT:
            if labels and labels.get("networking.kserve.io/visibility") == "exposed":
                return True
            else:
                return False

        elif self.deployment_mode == KServeDeploymentType.SERVERLESS:
            if labels and labels.get("networking.knative.dev/visibility") == "cluster-local":
                return False
            else:
                return True

        else:
>>>>>>> 4ba3d9b5
            # TODO: add support for ModelMesh
            return False


class LlmInference(Inference):
    def __init__(self, protocol: str, inference_type: str, **kwargs: Any) -> None:
        super().__init__(**kwargs)

        self.protocol = protocol
        self.inference_type = inference_type
        self.inference_config = self.get_inference_config()
        self.runtime_config = self.get_runtime_config()

    def get_inference_config(self) -> Dict[str, Any]:
        if runtime_config := RUNTIMES_QUERY_CONFIG.get(self.runtime):
            return runtime_config

        else:
            raise ValueError(f"Runtime {self.runtime} not supported. Supported runtimes are {RUNTIMES_QUERY_CONFIG}")

    def get_runtime_config(self) -> Dict[str, Any]:
        if inference_type := self.inference_config.get(self.inference_type):
            protocol = Protocols.HTTP if self.protocol in Protocols.TCP_PROTOCOLS else self.protocol
            if data := inference_type.get(protocol):
                return data

            else:
                raise ValueError(f"Protocol {protocol} not supported.\nSupported protocols are {inference_type}")

        else:
            raise ValueError(
                f"Inference type {inference_type} not supported.\nSupported inference types are {self.inference_config}"
            )

    @property
    def inference_response_text_key_name(self) -> Optional[str]:
        return self.runtime_config["response_fields_map"].get("response_output")

    def generate_command(
        self,
        model_name: str,
        inference_input: Optional[Any] = None,
        use_default_query: bool = False,
        insecure: bool = False,
        token: Optional[str] = None,
        port: Optional[int] = None,
    ) -> str:
        if use_default_query:
            inference_input = self.inference_config.get("default_query_model", {}).get("input")
            if not inference_input:
                raise ValueError(f"Missing default query dict for {model_name}")

        header = f"'{Template(self.runtime_config['header']).safe_substitute(model_name=model_name)}'"

        if isinstance(inference_input, list):
            inference_input = json.dumps(inference_input)

        body = Template(self.runtime_config["body"]).safe_substitute(
            model_name=model_name,
            query_input=inference_input,
        )

<<<<<<< HEAD
        if self.protocol in Protocols.TCP_PROTOCOLS:
            url = f"{self.protocol}://{self.inference_url}/{self.runtime_config['endpoint']}"
=======
        endpoint = Template(self.runtime_config["endpoint"]).safe_substitute(model_name=self.inference_service.name)

        if self.protocol in Protocols.TCP_PROTOCOLS:
            url = f"{self.protocol}://{self.inference_url}/{endpoint}"
>>>>>>> 4ba3d9b5
            cmd_exec = "curl -i -s"

        elif self.protocol == "grpc":
            url = f"{self.inference_url}:{port or 443} {endpoint}"
            cmd_exec = "grpcurl -connect-timeout 10"

        else:
            raise ValueError(f"Protocol {self.protocol} not supported")

        cmd = f"{cmd_exec} -d '{body}'  -H {header}"

        if token:
            cmd += f' -H "Authorization: Bearer {token}"'

        if insecure:
            cmd += " --insecure"

        cmd += f" {url}"

        return cmd

    def run_inference(
        self,
        model_name: str,
        text: Optional[str] = None,
        use_default_query: bool = False,
        insecure: bool = False,
        token: Optional[str] = None,
    ) -> Dict[str, Any]:
        cmd = self.generate_command(
            model_name=model_name,
            inference_input=text,
            use_default_query=use_default_query,
            insecure=insecure,
            token=token,
        )

        # For internal inference, we need to use port forwarding to the service
        if not self.visibility_exposed:
<<<<<<< HEAD
            svc = get_services_by_isvc_label(client=self.inference_service.client, isvc=self.inference_service)[0]

=======
            svc = self.get_isvc_service()
>>>>>>> 4ba3d9b5
            port = self.get_target_port(svc=svc)
            cmd = cmd.replace("localhost", f"localhost:{port}")

            with portforward.forward(
                pod_or_service=svc.name,
                namespace=svc.namespace,
                from_port=port,
                to_port=port,
            ):
                res, out, err = run_command(command=shlex.split(cmd), verify_stderr=False, check=False)

        else:
            res, out, err = run_command(command=shlex.split(cmd), verify_stderr=False, check=False)

        if not res:
            raise ValueError(f"Inference failed with error: {err}\nOutput: {out}\nCommand: {cmd}")

        try:
            if self.protocol in Protocols.TCP_PROTOCOLS:
                # with curl response headers are also returned
                response_dict = {}
                response_list = out.splitlines()
                for line in response_list[:-2]:
                    header_name, header_value = re.split(": | ", line.strip(), maxsplit=1)
                    response_dict[header_name] = header_value

                response_dict["output"] = json.loads(response_list[-1])

                return response_dict
            else:
                return json.loads(out)

        except JSONDecodeError:
            return {"output": out}

<<<<<<< HEAD
    def get_target_port(self, svc: Service) -> int:
        if self.protocol in Protocols.TCP_PROTOCOLS:
            svc_protocol = "TCP"
        elif self.protocol == Protocols.GRPC:
            svc_protocol = "h2c"
        else:
            svc_protocol = self.protocol

        if port := [item.targetPort for item in svc.instance.spec.ports if item.protocol == svc_protocol]:
=======
    def get_isvc_service(self) -> Service:
        if self.deployment_mode == KServeDeploymentType.MODEL_MESH:
            if svc := list(
                Service.get(
                    dyn_client=self.inference_service.client,
                    name=MODELMESH_SERVING,
                    namespace=self.inference_service.namespace,
                )
            ):
                svc = svc[0]
            else:
                raise ValueError(f"Service {MODELMESH_SERVING} not found")

        else:
            svc = get_services_by_isvc_label(client=self.inference_service.client, isvc=self.inference_service)[0]
        return svc

    def get_target_port(self, svc: Service) -> int:
        if port := [
            item.targetPort if isinstance(item.targetPort, int) else item.port
            for item in svc.instance.spec.ports
            if item.name == self.protocol.lower()
        ]:
>>>>>>> 4ba3d9b5
            return port[0]

        raise ValueError(f"No port found for protocol {self.protocol} service {svc.name}")<|MERGE_RESOLUTION|>--- conflicted
+++ resolved
@@ -15,11 +15,7 @@
 from tests.model_serving.model_server.utils import (
     get_services_by_isvc_label,
 )
-<<<<<<< HEAD
-from utilities.constants import KServeDeploymentType, Protocols
-=======
 from utilities.constants import KServeDeploymentType, MODELMESH_SERVING, Protocols
->>>>>>> 4ba3d9b5
 from utilities.manifests.runtime_query_config import RUNTIMES_QUERY_CONFIG
 import portforward
 
@@ -38,10 +34,7 @@
         """
         self.inference_service = inference_service
         self.runtime = runtime
-<<<<<<< HEAD
-=======
         self.deployment_mode = self.inference_service.instance.metadata.annotations["serving.kserve.io/deploymentMode"]
->>>>>>> 4ba3d9b5
         self.visibility_exposed = self.is_service_exposed()
 
         self.inference_url = self.get_inference_url()
@@ -54,28 +47,6 @@
             else:
                 raise ValueError(f"{self.inference_service.name}: No url found in InferenceService status")
 
-<<<<<<< HEAD
-        else:
-            return "localhost"
-
-    def is_service_exposed(self) -> bool:
-        labels = self.inference_service.labels
-        inference_type = self.inference_service.instance.metadata.annotations["serving.kserve.io/deploymentMode"]
-
-        if inference_type == KServeDeploymentType.RAW_DEPLOYMENT:
-            if labels and labels.get("networking.kserve.io/visibility") == "exposed":
-                return True
-            else:
-                return False
-
-        elif inference_type == KServeDeploymentType.SERVERLESS:
-            if labels and labels.get("networking.knative.dev/visibility") == "cluster-local":
-                return False
-            else:
-                return True
-
-        else:
-=======
         else:
             return "localhost"
 
@@ -95,7 +66,6 @@
                 return True
 
         else:
->>>>>>> 4ba3d9b5
             # TODO: add support for ModelMesh
             return False
 
@@ -158,15 +128,10 @@
             query_input=inference_input,
         )
 
-<<<<<<< HEAD
-        if self.protocol in Protocols.TCP_PROTOCOLS:
-            url = f"{self.protocol}://{self.inference_url}/{self.runtime_config['endpoint']}"
-=======
         endpoint = Template(self.runtime_config["endpoint"]).safe_substitute(model_name=self.inference_service.name)
 
         if self.protocol in Protocols.TCP_PROTOCOLS:
             url = f"{self.protocol}://{self.inference_url}/{endpoint}"
->>>>>>> 4ba3d9b5
             cmd_exec = "curl -i -s"
 
         elif self.protocol == "grpc":
@@ -206,12 +171,7 @@
 
         # For internal inference, we need to use port forwarding to the service
         if not self.visibility_exposed:
-<<<<<<< HEAD
-            svc = get_services_by_isvc_label(client=self.inference_service.client, isvc=self.inference_service)[0]
-
-=======
             svc = self.get_isvc_service()
->>>>>>> 4ba3d9b5
             port = self.get_target_port(svc=svc)
             cmd = cmd.replace("localhost", f"localhost:{port}")
 
@@ -247,17 +207,6 @@
         except JSONDecodeError:
             return {"output": out}
 
-<<<<<<< HEAD
-    def get_target_port(self, svc: Service) -> int:
-        if self.protocol in Protocols.TCP_PROTOCOLS:
-            svc_protocol = "TCP"
-        elif self.protocol == Protocols.GRPC:
-            svc_protocol = "h2c"
-        else:
-            svc_protocol = self.protocol
-
-        if port := [item.targetPort for item in svc.instance.spec.ports if item.protocol == svc_protocol]:
-=======
     def get_isvc_service(self) -> Service:
         if self.deployment_mode == KServeDeploymentType.MODEL_MESH:
             if svc := list(
@@ -281,7 +230,6 @@
             for item in svc.instance.spec.ports
             if item.name == self.protocol.lower()
         ]:
->>>>>>> 4ba3d9b5
             return port[0]
 
         raise ValueError(f"No port found for protocol {self.protocol} service {svc.name}")