--- conflicted
+++ resolved
@@ -568,13 +568,8 @@
     model_version: str | None = None,
     wait_for_predictor_pods: bool = True,
     autoscaler_mode: str | None = None,
-<<<<<<< HEAD
     stop_resume: bool = False,
-    multi_node_worker_spec: dict[str, int] | None = None,
-=======
-    stop_resume: str | None = None,
     multi_node_worker_spec: dict[str, Any] | None = None,
->>>>>>> 0fa989fc
     timeout: int = Timeout.TIMEOUT_15MIN,
     scale_metric: str | None = None,
     scale_target: int | None = None,
