from __future__ import annotations

from typing import Any
from kubernetes.dynamic import DynamicClient
from kubernetes.dynamic.exceptions import ResourceNotFoundError
from ocp_resources.serving_runtime import ServingRuntime
from ocp_resources.template import Template
from tests.model_serving.model_runtime.vllm.constant import vLLM_CONFIG
from pytest_testconfig import config as py_config


class ServingRuntimeFromTemplate(ServingRuntime):
    def __init__(
        self,
        client: DynamicClient,
        name: str,
        namespace: str,
        template_name: str,
        multi_model: bool | None = None,
        enable_http: bool | None = None,
        enable_grpc: bool | None = None,
        resources: dict[str, Any] | None = None,
        model_format_name: dict[str, str] | None = None,
        unprivileged_client: DynamicClient | None = None,
        enable_external_route: bool | None = None,
        enable_auth: bool | None = None,
        protocol: str | None = None,
        deployment_type: str | None = None,
        runtime_image: str | None = None,
        models_priorities: dict[str, str] | None = None,
        supported_model_formats: dict[str, list[dict[str, str]]] | None = None,
    ):
        """
        ServingRuntimeFromTemplate class

        Args:
            client (DynamicClient): DynamicClient object
            name (str): Name of the serving runtime
            namespace (str): Namespace of the serving runtime
            template_name (str): Name of the serving runtime template to use
            multi_model (bool): Whether to use multi model (model mesh) or not (kserve)
            enable_http (bool): Whether to enable http or not
            enable_grpc (bool): Whether to enable grpc or not
            resources (dict): Resources to be used for the serving runtime
            model_format_name (dict): Model format name to be used for the serving runtime
            unprivileged_client (DynamicClient): DynamicClient object for unprivileged user
            enable_external_route (bool): Whether to enable external route or not; relevant for model mesh only
            enable_auth (bool): Whether to enable auth or not; relevant for model mesh only
            protocol (str): Protocol to be used for the serving runtime; relevant for model mesh only
            models_priorities (dict[str, str]): Model priority to be used for the serving runtime
            supported_model_formats (dict[str, list[dict[str, str]]]): Model formats;
                overwrites template's `supportedModelFormats`
        """

        self.admin_client = client
        self.name = name
        self.namespace = namespace
        self.template_name = template_name
        self.multi_model = multi_model
        self.enable_http = enable_http
        self.enable_grpc = enable_grpc
        self.resources = resources
        self.model_format_name = model_format_name
        self.unprivileged_client = unprivileged_client
        self.deployment_type = deployment_type
        self.runtime_image = runtime_image
        self.models_priorities = models_priorities
        self.supported_model_formats = supported_model_formats

        # model mesh attributes
        self.enable_external_route = enable_external_route
        self.enable_auth = enable_auth
        self.protocol = protocol

        self.model_dict = self.update_model_dict()

        super().__init__(client=self.unprivileged_client or self.admin_client, kind_dict=self.model_dict)

    def get_model_template(self) -> Template:
        """
        Get the model template from the cluster

        Returns:
            Template: SeringRuntime Template object

        Raises:
            ResourceNotFoundError: If the template is not found

        """
        # Only admin client can get templates from the cluster
        template = Template(
            client=self.admin_client,
            name=self.template_name,
            namespace=py_config["applications_namespace"],
        )
        if template.exists:
            return template

        raise ResourceNotFoundError(f"{self.template_name} template not found")

    def get_model_dict_from_template(self) -> dict[Any, Any]:
        """
        Get the model dictionary from the template

        Returns:
            dict[Any, Any]: Model dict

        """
        template = self.get_model_template()
        model_dict: dict[str, Any] = template.instance.objects[0].to_dict()
        model_dict["metadata"]["name"] = self.name
        model_dict["metadata"]["namespace"] = self.namespace

        return model_dict

    def update_model_dict(self) -> dict[str, Any]:
        """
        Update the model dict with values from init

        Returns:
            dict[str, Any]: Model dict

        """
        _model_dict = self.get_model_dict_from_template()
        _model_metadata = _model_dict.get("metadata", {})
        _model_spec = _model_dict.get("spec", {})
        _model_spec_supported_formats = _model_spec.get("supportedModelFormats", [])

        if self.multi_model is not None:
            _model_spec["multiModel"] = self.multi_model

        if self.enable_external_route:
            _model_metadata.setdefault("annotations", {})["enable-route"] = "true"

        if self.enable_auth:
<<<<<<< HEAD
            _model_dict["metadata"].setdefault("annotations", {})["enable-auth"] = "true"
=======
            _model_metadata.setdefault("annotations", {})["enable-route"] = "true"
>>>>>>> 8c80196a

        if self.protocol is not None:
            _model_metadata.setdefault("annotations", {})["opendatahub.io/apiProtocol"] = self.protocol

        for container in _model_spec["containers"]:
            for env in container.get("env", []):
                if env["name"] == "RUNTIME_HTTP_ENABLED" and self.enable_http is not None:
                    env["value"] = str(self.enable_http).lower()

                if env["name"] == "RUNTIME_GRPC_ENABLED" and self.enable_grpc is not None:
                    env["value"] = str(self.enable_grpc).lower()

                    if self.enable_grpc is True:
                        container["ports"][0] = {"containerPort": 8085, "name": "h2c", "protocol": "TCP"}

            if self.resources is not None and (resource_dict := self.resources.get(container["name"])):
                container["resources"] = resource_dict

            if self.runtime_image is not None:
                container["image"] = self.runtime_image

            if "vllm" in self.template_name and self.runtime_image is not None and self.deployment_type is not None:
                is_grpc = "grpc" in self.deployment_type.lower()
                is_raw = "raw" in self.deployment_type.lower()
                # Remove '--model' from the container args, we will pass this using isvc
                container["args"] = [arg for arg in container["args"] if "--model" not in arg]
                # Update command if deployment type is grpc
                if is_grpc or is_raw:
                    container["command"][-1] = vLLM_CONFIG["commands"]["GRPC"]

                if is_grpc:
                    container["ports"] = vLLM_CONFIG["port_configurations"]["grpc"]
                elif is_raw:
                    container["ports"] = vLLM_CONFIG["port_configurations"]["raw"]

        if self.supported_model_formats:
            _model_spec_supported_formats = self.supported_model_formats

        else:
            if self.model_format_name is not None:
                for model in _model_spec_supported_formats:
                    if model["name"] in self.model_format_name:
                        model["version"] = self.model_format_name[model["name"]]

            if self.models_priorities:
                for _model in _model_spec_supported_formats:
                    _model_name = _model["name"]
                    if _model_name in self.models_priorities:
                        _model["priority"] = self.models_priorities[_model_name]

        return _model_dict<|MERGE_RESOLUTION|>--- conflicted
+++ resolved
@@ -133,11 +133,7 @@
             _model_metadata.setdefault("annotations", {})["enable-route"] = "true"
 
         if self.enable_auth:
-<<<<<<< HEAD
-            _model_dict["metadata"].setdefault("annotations", {})["enable-auth"] = "true"
-=======
-            _model_metadata.setdefault("annotations", {})["enable-route"] = "true"
->>>>>>> 8c80196a
+            _model_metadata.setdefault("annotations", {})["enable-auth"] = "true"
 
         if self.protocol is not None:
             _model_metadata.setdefault("annotations", {})["opendatahub.io/apiProtocol"] = self.protocol
