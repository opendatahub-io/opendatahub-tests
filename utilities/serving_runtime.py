--- conflicted
+++ resolved
@@ -16,17 +16,6 @@
         name: str,
         namespace: str,
         template_name: str,
-<<<<<<< HEAD
-        multi_model: Optional[bool] = None,
-        enable_http: Optional[bool] = None,
-        enable_grpc: Optional[bool] = None,
-        resources: Optional[Dict[str, Any]] = None,
-        model_format_name: Optional[Dict[str, str]] = None,
-        unprivileged_client: Optional[DynamicClient] = None,
-        enable_external_route: Optional[bool] = None,
-        enable_auth: Optional[bool] = None,
-        protocol: Optional[str] = None,
-=======
         multi_model: bool | None = None,
         enable_http: bool | None = None,
         enable_grpc: bool | None = None,
@@ -40,7 +29,6 @@
         runtime_image: str | None = None,
         models_priorities: dict[str, str] | None = None,
         supported_model_formats: dict[str, list[dict[str, str]]] | None = None,
->>>>>>> 438ab37a
     ):
         """
         ServingRuntimeFromTemplate class
@@ -78,11 +66,6 @@
         self.runtime_image = runtime_image
         self.models_priorities = models_priorities
         self.supported_model_formats = supported_model_formats
-
-        # model mesh attributes
-        self.enable_external_route = enable_external_route
-        self.enable_auth = enable_auth
-        self.protocol = protocol
 
         # model mesh attributes
         self.enable_external_route = enable_external_route
@@ -155,20 +138,7 @@
         if self.protocol is not None:
             _model_metadata.setdefault("annotations", {})["opendatahub.io/apiProtocol"] = self.protocol
 
-<<<<<<< HEAD
-        if self.enable_external_route:
-            _model_dict["metadata"].setdefault("annotations", {})["enable-route"] = "true"
-
-        if self.enable_auth:
-            _model_dict["metadata"].setdefault("annotations", {})["enable-route"] = "true"
-
-        if self.protocol is not None:
-            _model_dict["metadata"].setdefault("annotations", {})["opendatahub.io/apiProtocol"] = self.protocol
-
-        for container in _model_dict["spec"]["containers"]:
-=======
         for container in _model_spec["containers"]:
->>>>>>> 438ab37a
             for env in container.get("env", []):
                 if env["name"] == "RUNTIME_HTTP_ENABLED" and self.enable_http is not None:
                     env["value"] = str(self.enable_http).lower()
