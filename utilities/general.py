--- conflicted
+++ resolved
@@ -143,8 +143,6 @@
 
 
 def create_isvc_label_selector_str(isvc: InferenceService, resource_type: str, runtime_name: str | None = None) -> str:
-<<<<<<< HEAD
-=======
     """
     Creates a label selector string for the given InferenceService.
 
@@ -160,7 +158,6 @@
         ValueError: If the deployment mode is not supported
 
     """
->>>>>>> 438ab37a
     deployment_mode = isvc.instance.metadata.annotations.get(Annotations.KserveIo.DEPLOYMENT_MODE)
     if deployment_mode in (
         KServeDeploymentType.SERVERLESS,
