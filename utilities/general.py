--- conflicted
+++ resolved
@@ -1,17 +1,6 @@
-<<<<<<< HEAD
-import shlex
-from typing import Dict
-
-from kubernetes.dynamic import DynamicClient
-from ocp_resources.pod import Pod
-
-from tests.model_serving.model_server.utils import b64_encoded_string
-
-=======
 import base64
 from typing import Dict
 
->>>>>>> f051a63f
 
 def get_s3_secret_dict(
     aws_access_key: str,
@@ -29,46 +18,6 @@
     }
 
 
-<<<<<<< HEAD
-def download_model_data(
-    admin_client: DynamicClient,
-    aws_access_key_id: str,
-    aws_secret_access_key: str,
-    storage_uri: str,
-    model_namespace: str,
-    model_pvc_name: str,
-) -> str:
-    mount_path: str = "data"
-    model_dir: str = "model-dir"
-    containers = [
-        {
-            "name": "model-downloader",
-            "image": "quay.io/redhat_msi/qe-tools-base-image",
-            "args": [
-                "sh",
-                "-c",
-                "sleep infinity",
-            ],
-            "env": [
-                {"name": "AWS_ACCESS_KEY_ID", "value": aws_access_key_id},
-                {"name": "AWS_SECRET_ACCESS_KEY", "value": aws_secret_access_key},
-            ],
-            "volumeMounts": [{"mountPath": mount_path, "name": model_pvc_name, "subPath": model_dir}],
-        }
-    ]
-    volumes = [{"name": model_pvc_name, "persistentVolumeClaim": {"claimName": model_pvc_name}}]
-    with Pod(
-        client=admin_client,
-        namespace=model_namespace,
-        name="download-model-data",
-        containers=containers,
-        volumes=volumes,
-    ) as pod:
-        pod.wait_for_status(status=Pod.Status.RUNNING)
-        pod.execute(command=shlex.split(f"aws s3 cp --recursive {storage_uri} /{mount_path}/{model_dir}"))
-
-    return model_dir
-=======
 def b64_encoded_string(string_to_encode: str) -> str:
     """Returns openshift compliant base64 encoding of a string
 
@@ -82,5 +31,4 @@
     Returns:
         A base64 encoded string that is compliant with openshift's yaml format
     """
-    return base64.b64encode(string_to_encode.encode()).decode()
->>>>>>> f051a63f
+    return base64.b64encode(string_to_encode.encode()).decode()