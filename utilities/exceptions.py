from typing import Optional

from ocp_resources.service import Service


class ProtocolNotSupportedError(Exception):
    def __init__(self, protocol: str):
        self.protocol = protocol

    def __str__(self) -> str:
        return f"Protocol {self.protocol} is not supported"


class TooManyServicesError(Exception):
    def __init__(self, services: list[Service]):
        self.services = services

    def __str__(self) -> str:
        return f"The Model Registry instance has too many Services, there should be only 1. List: {self.services}"


class InferenceResponseError(Exception):
    pass


class InvalidStorageArgumentError(Exception):
    def __init__(
        self,
        storage_uri: Optional[str],
        storage_key: Optional[str],
        storage_path: Optional[str],
    ):
        self.storage_uri = storage_uri
        self.storage_key = storage_key
        self.storage_path = storage_path

    def __str__(self) -> str:
        msg = f"""
            You've passed the following parameters:
            "storage_uri": {self.storage_uri}
            "storage_key": {self.storage_key}
            "storage_path: {self.storage_path}
            In order to create a valid ISVC you need to specify either a storage_uri value
            or both a storage key and a storage path.
        """
        return msg


class MetricValidationError(Exception):
    pass


class FailedPodsError(Exception):
    def __init__(self, pods: dict[str, str]):
        self.pods = pods

    def __str__(self) -> str:
        return f"The following pods are not running: {self.pods}"


class NotSupportedError(Exception):
    """
    Custom exception message for not supported types
    """

    def __init__(self, type: str):
        self.type = type

    def __str__(self) -> str:
        return f"The {self.type} is not supported"


class DeploymentValidationError(Exception):
    pass


class InferenceCanaryTrafficError(Exception):
    pass


<<<<<<< HEAD
class ResourceMismatch(Exception):
=======
class PodLogMissMatchError(Exception):
>>>>>>> 978c60e6
    pass<|MERGE_RESOLUTION|>--- conflicted
+++ resolved
@@ -78,9 +78,9 @@
     pass
 
 
-<<<<<<< HEAD
+class PodLogMissMatchError(Exception):
+    pass
+
+
 class ResourceMismatch(Exception):
-=======
-class PodLogMissMatchError(Exception):
->>>>>>> 978c60e6
     pass