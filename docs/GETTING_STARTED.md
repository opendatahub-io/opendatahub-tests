--- conflicted
+++ resolved
@@ -67,16 +67,15 @@
 To skip cluster sanity checks, pass `--cluster-sanity-skip-check` to skip all tests.
 To skip RHOAI/ODH-related tests (for example when running in upstream), pass `--cluster-sanity-skip-rhoai-check`.
 
-<<<<<<< HEAD
-### Running tests with admin client instead of unprivileged client
-To run tests with admin client only, pass `--tc=use_unprivileged_client:False` to pytest.
-=======
 ### Check dependent operators
 By default, `Serveless` (serverless-operator), `Authorino` (authorino-operator) and `Service Mesh` (servicemeshoperator) operators are checked to be installed when  
 running model server Serverless tests.
 To check only specific operator, pass `--tc=dependent_operators:<operator_name>` to pytest.
 For example, to check only `Serveless` and `Service Mesh` operators, pass `--tc=dependent_operators:serverless-operator,servicemeshoperator`.
->>>>>>> 4eede400
+
+
+### Running tests with admin client instead of unprivileged client
+To run tests with admin client only, pass `--tc=use_unprivileged_client:False` to pytest.
 
 
 ### jira integration
