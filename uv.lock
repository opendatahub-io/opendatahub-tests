--- conflicted
+++ resolved
@@ -1,15 +1,6 @@
 version = 1
-<<<<<<< HEAD
-requires-python = ">=3.9"
-resolution-markers = [
-    "python_full_version >= '3.11'",
-    "python_full_version == '3.10.*'",
-    "python_full_version < '3.10'",
-]
-=======
 revision = 1
 requires-python = "==3.12.*"
->>>>>>> 07bea1dd
 
 [[package]]
 name = "aiohappyeyeballs"
@@ -256,7 +247,7 @@
 version = "8.1.8"
 source = { registry = "https://pypi.org/simple" }
 dependencies = [
-    { name = "colorama", marker = "platform_system == 'Windows'" },
+    { name = "colorama", marker = "sys_platform == 'win32'" },
 ]
 sdist = { url = "https://files.pythonhosted.org/packages/b9/2e/0090cbf739cee7d23781ad4b89a9894a41538e4fcf4c31dcdd705b78eb8b/click-8.1.8.tar.gz", hash = "sha256:ed53c9d8990d83c2a27deae68e4ee337473f6330c040a31d4225c9574d16096a", size = 226593 }
 wheels = [
@@ -935,7 +926,6 @@
     { name = "pytest-asyncio" },
     { name = "pytest-dependency" },
     { name = "pytest-jira" },
-    { name = "pytest-order" },
     { name = "pytest-progress" },
     { name = "pytest-testconfig" },
     { name = "python-simple-logger" },
@@ -970,7 +960,6 @@
     { name = "pytest-asyncio" },
     { name = "pytest-dependency", specifier = ">=0.6.0" },
     { name = "pytest-jira", specifier = ">=0.3.21" },
-    { name = "pytest-order", specifier = ">=1.3.0" },
     { name = "pytest-progress" },
     { name = "pytest-testconfig", specifier = ">=0.2.0" },
     { name = "python-simple-logger" },
@@ -1423,18 +1412,6 @@
     { name = "six" },
 ]
 sdist = { url = "https://files.pythonhosted.org/packages/f7/4b/61ddccd94c0bea0ca5a710031ca6830059af4ab8f935219433342b8d52d4/pytest-jira-0.3.21.zip", hash = "sha256:ca0dd9d13a915849507bc00957c8eae6905f9774434f1e4827e7bc6ae937f29e", size = 34203 }
-
-[[package]]
-name = "pytest-order"
-version = "1.3.0"
-source = { registry = "https://pypi.org/simple" }
-dependencies = [
-    { name = "pytest" },
-]
-sdist = { url = "https://files.pythonhosted.org/packages/1d/66/02ae17461b14a52ce5a29ae2900156b9110d1de34721ccc16ccd79419876/pytest_order-1.3.0.tar.gz", hash = "sha256:51608fec3d3ee9c0adaea94daa124a5c4c1d2bb99b00269f098f414307f23dde", size = 47544 }
-wheels = [
-    { url = "https://files.pythonhosted.org/packages/1b/73/59b038d1aafca89f8e9936eaa8ffa6bb6138d00459d13a32ce070be4f280/pytest_order-1.3.0-py3-none-any.whl", hash = "sha256:2cd562a21380345dd8d5774aa5fd38b7849b6ee7397ca5f6999bbe6e89f07f6e", size = 14609 },
-]
 
 [[package]]
 name = "pytest-progress"
