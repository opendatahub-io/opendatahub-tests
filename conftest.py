--- conflicted
+++ resolved
@@ -48,14 +48,11 @@
     upgrade_group = parser.getgroup(name="Upgrade options")
     must_gather_group = parser.getgroup(name="MustGather")
     cluster_sanity_group = parser.getgroup(name="ClusterSanity")
-<<<<<<< HEAD
     modelcar_group = parser.getgroup(name="Modelcar options")
     ociregistry_group = parser.getgroup(name="OCI Registry")
     serving_arguments_group = parser.getgroup(name="Serving arguments")
     model_validation_automation_group = parser.getgroup(name="Model Validation Automation")
-=======
     hf_group = parser.getgroup(name="Hugging Face")
->>>>>>> efe7cdb6
 
     # AWS config and credentials options
     aws_group.addoption(
