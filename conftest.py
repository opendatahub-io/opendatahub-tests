import logging
import os
import pathlib
import shutil
import datetime
import traceback

import shortuuid
from _pytest.runner import CallInfo
from _pytest.reports import TestReport
from pytest import (
    Parser,
    Session,
    FixtureRequest,
    FixtureDef,
    Item,
    Collector,
    Config,
    CollectReport,
)
from _pytest.terminal import TerminalReporter
from typing import Optional, Any
from pytest_testconfig import config as py_config

from utilities.constants import KServeDeploymentType
from utilities.database import Database
from utilities.logger import separator, setup_logging
from utilities.must_gather_collector import (
    set_must_gather_collector_directory,
    set_must_gather_collector_values,
    get_must_gather_collector_dir,
    collect_rhoai_must_gather,
    get_base_dir,
)
from kubernetes.dynamic import DynamicClient
from utilities.infra import get_operator_distribution, get_dsci_applications_namespace, get_data_science_cluster
from ocp_resources.resource import get_client


LOGGER = logging.getLogger(name=__name__)
BASIC_LOGGER = logging.getLogger(name="basic")


def pytest_addoption(parser: Parser) -> None:
    aws_group = parser.getgroup(name="AWS")
    buckets_group = parser.getgroup(name="Buckets")
    runtime_group = parser.getgroup(name="Runtime details")
    upgrade_group = parser.getgroup(name="Upgrade options")
    must_gather_group = parser.getgroup(name="MustGather")
    cluster_sanity_group = parser.getgroup(name="ClusterSanity")

    # AWS config and credentials options
    aws_group.addoption(
        "--aws-secret-access-key",
        default=os.environ.get("AWS_SECRET_ACCESS_KEY"),
        help="AWS secret access key",
    )
    aws_group.addoption(
        "--aws-access-key-id",
        default=os.environ.get("AWS_ACCESS_KEY_ID"),
        help="AWS access key id",
    )

    # Buckets options
    buckets_group.addoption(
        "--ci-s3-bucket-name",
        default=os.environ.get("CI_S3_BUCKET_NAME"),
        help="Ci S3 bucket name",
    )
    buckets_group.addoption(
        "--ci-s3-bucket-region",
        default=os.environ.get("CI_S3_BUCKET_REGION"),
        help="Ci S3 bucket region",
    )

    buckets_group.addoption(
        "--ci-s3-bucket-endpoint",
        default=os.environ.get("CI_S3_BUCKET_ENDPOINT"),
        help="Ci S3 bucket endpoint",
    )

    buckets_group.addoption(
        "--models-s3-bucket-name",
        default=os.environ.get("MODELS_S3_BUCKET_NAME"),
        help="Models S3 bucket name",
    )
    buckets_group.addoption(
        "--models-s3-bucket-region",
        default=os.environ.get("MODELS_S3_BUCKET_REGION"),
        help="Models S3 bucket region",
    )

    buckets_group.addoption(
        "--models-s3-bucket-endpoint",
        default=os.environ.get("MODELS_S3_BUCKET_ENDPOINT"),
        help="Models S3 bucket endpoint",
    )
    # Runtime options
    runtime_group.addoption(
        "--supported-accelerator-type",
        default=os.environ.get("SUPPORTED_ACCLERATOR_TYPE"),
        help="Supported accelerator type : Nvidia,AMD,Gaudi",
    )
    runtime_group.addoption(
        "--vllm-runtime-image",
        default=os.environ.get("VLLM_RUNTIME_IMAGE"),
        help="Specify the runtime image to use for the tests",
    )
    runtime_group.addoption(
<<<<<<< HEAD
        "--triton-runtime-image",
        default=os.environ.get("TRITON_RUNTIME_IMAGE"),
=======
        "--mlserver-runtime-image",
        default=os.environ.get("MLSERVER_RUNTIME_IMAGE"),
>>>>>>> 0db11283
        help="Specify the runtime image to use for the tests",
    )

    # Upgrade options
    upgrade_group.addoption(
        "--pre-upgrade",
        action="store_true",
        help="Run pre-upgrade tests",
    )
    upgrade_group.addoption(
        "--post-upgrade",
        action="store_true",
        help="Run post-upgrade tests",
    )
    upgrade_group.addoption(
        "--delete-pre-upgrade-resources",
        action="store_true",
        help="Delete pre-upgrade resources; useful when debugging pre-upgrade tests",
    )
    upgrade_group.addoption(
        "--upgrade-deployment-modes",
        help="Coma-separated str; specify inference service deployment modes tests to run in upgrade tests. "
        "If not set, all will be tested.",
    )
    must_gather_group.addoption(
        "--collect-must-gather",
        help="Indicate if must-gather should be collected on failure.",
        action="store_true",
        default=False,
    )

    # Cluster sanity options
    cluster_sanity_group.addoption(
        "--cluster-sanity-skip-check",
        help="Skip cluster_sanity check",
        action="store_true",
    )
    cluster_sanity_group.addoption(
        "--cluster-sanity-skip-rhoai-check",
        help="Skip RHOAI/ODH-related resources (DSCI and DSC) checks",
        action="store_true",
    )


def pytest_cmdline_main(config: Any) -> None:
    config.option.basetemp = py_config["tmp_base_dir"] = f"{config.option.basetemp}-{shortuuid.uuid()}"


def pytest_collection_modifyitems(session: Session, config: Config, items: list[Item]) -> None:
    """
    Pytest fixture to filter or re-order the items in-place.

    Filters upgrade tests based on '--pre-upgrade' / '--post-upgrade' option and marker.
    If `--upgrade-deployment-modes` option is set, only tests with the specified deployment modes will be added.
    """

    def _add_upgrade_test(_item: Item, _upgrade_deployment_modes: list[str]) -> bool:
        """
        Add upgrade test to the list of tests to run.

        Args:
            _item (Item): The test item.
            _upgrade_deployment_modes (list[str]): The deployment modes to test.

        Returns:
            True if the test should be added, False otherwise.

        """
        if not _upgrade_deployment_modes:
            return True

        return any([keyword for keyword in _item.keywords if keyword in _upgrade_deployment_modes])

    pre_upgrade_tests: list[Item] = []
    post_upgrade_tests: list[Item] = []
    non_upgrade_tests: list[Item] = []
    upgrade_deployment_modes: list[str] = []

    run_pre_upgrade_tests: str | None = config.getoption(name="pre_upgrade")
    run_post_upgrade_tests: str | None = config.getoption(name="post_upgrade")
    if config_upgrade_deployment_modes := config.getoption(name="upgrade_deployment_modes"):
        upgrade_deployment_modes = config_upgrade_deployment_modes.split(",")

    for item in items:
        if "pre_upgrade" in item.keywords and _add_upgrade_test(
            _item=item, _upgrade_deployment_modes=upgrade_deployment_modes
        ):
            pre_upgrade_tests.append(item)

        elif "post_upgrade" in item.keywords and _add_upgrade_test(
            _item=item, _upgrade_deployment_modes=upgrade_deployment_modes
        ):
            post_upgrade_tests.append(item)

        else:
            non_upgrade_tests.append(item)

    upgrade_tests = pre_upgrade_tests + post_upgrade_tests

    if run_pre_upgrade_tests and run_post_upgrade_tests:
        items[:] = upgrade_tests
        config.hook.pytest_deselected(items=non_upgrade_tests)

    elif run_pre_upgrade_tests:
        items[:] = pre_upgrade_tests
        config.hook.pytest_deselected(items=post_upgrade_tests + non_upgrade_tests)

    elif run_post_upgrade_tests:
        items[:] = post_upgrade_tests
        config.hook.pytest_deselected(items=pre_upgrade_tests + non_upgrade_tests)

    else:
        items[:] = non_upgrade_tests
        config.hook.pytest_deselected(items=upgrade_tests)


def pytest_sessionstart(session: Session) -> None:
    log_file = session.config.getoption("log_file") or "pytest-tests.log"
    tests_log_file = os.path.join(get_base_dir(), log_file)
    LOGGER.info(f"Writing tests log to {tests_log_file}")
    if os.path.exists(tests_log_file):
        pathlib.Path(tests_log_file).unlink()
    if session.config.getoption("--collect-must-gather"):
        session.config.option.must_gather_db = Database()
    session.config.option.log_listener = setup_logging(
        log_file=tests_log_file,
        log_level=session.config.getoption("log_cli_level") or logging.INFO,
    )
    must_gather_dict = set_must_gather_collector_values()
    shutil.rmtree(
        path=must_gather_dict["must_gather_base_directory"],
        ignore_errors=True,
    )
    config = session.config
    if config.getoption("--collect-only") or config.getoption("--setup-plan"):
        LOGGER.info("Skipping global config update for collect-only or setup-plan")
        return
    updated_global_config(admin_client=get_client())


def updated_global_config(admin_client: DynamicClient) -> None:
    """
    Updates the global config with the distribution, applications namespace, and model registry namespace.
    Args:
        admin_client: The admin client to use to get resources.
    Returns:
        None
    """
    distribution = get_operator_distribution(client=admin_client)
    if distribution == "Open Data Hub":
        py_config["distribution"] = "upstream"

    elif distribution.startswith("OpenShift AI"):
        py_config["distribution"] = "downstream"
    else:
        import pytest

        pytest.exit(f"Unknown distribution: {distribution}")

    py_config["applications_namespace"] = get_dsci_applications_namespace(client=admin_client)
    py_config["model_registry_namespace"] = get_data_science_cluster(
        client=admin_client
    ).instance.spec.components.modelregistry.registriesNamespace


def pytest_fixture_setup(fixturedef: FixtureDef[Any], request: FixtureRequest) -> None:
    LOGGER.info(f"Executing {fixturedef.scope} fixture: {fixturedef.argname}")


def pytest_runtest_setup(item: Item) -> None:
    """
    Performs the following actions:
    1. Updates global config (`updated_global_config`)
    2. Adds `fail_if_missing_dependent_operators` fixture for Serverless tests.
    3. Adds fixtures to enable KServe/model mesh in DSC for model server tests.
    """
    BASIC_LOGGER.info(f"\n{separator(symbol_='-', val=item.name)}")
    BASIC_LOGGER.info(f"{separator(symbol_='-', val='SETUP')}")
    if item.config.getoption("--collect-must-gather"):
        # set must-gather collection directory:
        set_must_gather_collector_directory(item=item, directory_path=get_must_gather_collector_dir())

        # At the begining of setup work, insert current epoch time into the database to indicate test
        # start time

        try:
            db = item.config.option.must_gather_db
            db.insert_test_start_time(
                test_name=f"{item.fspath}::{item.name}",
                start_time=int(datetime.datetime.now().timestamp()),
            )
        except Exception as db_exception:
            LOGGER.error(f"Database error: {db_exception}. Must-gather collection may not be accurate")

    if KServeDeploymentType.SERVERLESS.lower() in item.keywords:
        item.fixturenames.insert(0, "fail_if_missing_dependent_operators")

    if KServeDeploymentType.SERVERLESS.lower() in item.keywords:
        item.fixturenames.insert(0, "enabled_kserve_in_dsc")

    elif KServeDeploymentType.RAW_DEPLOYMENT.lower() in item.keywords:
        item.fixturenames.insert(0, "enabled_kserve_in_dsc")

    elif KServeDeploymentType.MODEL_MESH.lower() in item.keywords:
        item.fixturenames.insert(0, "enabled_modelmesh_in_dsc")


def pytest_runtest_call(item: Item) -> None:
    BASIC_LOGGER.info(f"{separator(symbol_='-', val='CALL')}")


def pytest_runtest_teardown(item: Item) -> None:
    BASIC_LOGGER.info(f"{separator(symbol_='-', val='TEARDOWN')}")
    # reset must-gather collector after each tests
    py_config["must_gather_collector"]["collector_directory"] = py_config["must_gather_collector"][
        "must_gather_base_directory"
    ]


def pytest_report_teststatus(report: CollectReport, config: Config) -> None:
    test_name = report.head_line
    when = report.when
    call_str = "call"
    if report.passed:
        if when == call_str:
            BASIC_LOGGER.info(f"\nTEST: {test_name} STATUS: \033[0;32mPASSED\033[0m")

    elif report.skipped:
        BASIC_LOGGER.info(f"\nTEST: {test_name} STATUS: \033[1;33mSKIPPED\033[0m")

    elif report.failed:
        if when != call_str:
            BASIC_LOGGER.info(f"\nTEST: {test_name} [{when}] STATUS: \033[0;31mERROR\033[0m")
        else:
            BASIC_LOGGER.info(f"\nTEST: {test_name} STATUS: \033[0;31mFAILED\033[0m")


def pytest_sessionfinish(session: Session, exitstatus: int) -> None:
    session.config.option.log_listener.stop()
    if session.config.option.setupplan or session.config.option.collectonly:
        return
    if session.config.getoption("--collect-must-gather"):
        db = session.config.option.must_gather_db
        file_path = db.database_file_path
        LOGGER.info(f"Removing database file path {file_path}")
        if os.path.exists(file_path):
            os.remove(file_path)
        # clean up the empty folders
    collector_directory = py_config["must_gather_collector"]["must_gather_base_directory"]
    if os.path.exists(collector_directory):
        for root, dirs, files in os.walk(collector_directory, topdown=False):
            for _dir in dirs:
                dir_path = os.path.join(root, _dir)
                if not os.listdir(dir_path):
                    shutil.rmtree(path=dir_path, ignore_errors=True)
    LOGGER.info(f"Deleting pytest base dir {session.config.option.basetemp}")
    shutil.rmtree(path=session.config.option.basetemp, ignore_errors=True)

    reporter: Optional[TerminalReporter] = session.config.pluginmanager.get_plugin("terminalreporter")
    if reporter:
        reporter.summary_stats()


def calculate_must_gather_timer(test_start_time: int) -> int:
    default_duration = 300
    if test_start_time > 0:
        duration = int(datetime.datetime.now().timestamp()) - test_start_time
        return duration if duration > 60 else default_duration
    else:
        LOGGER.warning(f"Could not get start time of test. Collecting must-gather for last {default_duration}s")
        return default_duration


def pytest_exception_interact(node: Item | Collector, call: CallInfo[Any], report: TestReport | CollectReport) -> None:
    LOGGER.error(report.longreprtext)
    if node.config.getoption("--collect-must-gather"):
        test_name = f"{node.fspath}::{node.name}"
        LOGGER.info(f"Must-gather collection is enabled for {test_name}.")

        try:
            db = node.config.option.must_gather_db
            test_start_time = db.get_test_start_time(test_name=test_name)
        except Exception as db_exception:
            test_start_time = 0
            LOGGER.warning(f"Error: {db_exception} in accessing database.")

        try:
            collect_rhoai_must_gather(
                since=calculate_must_gather_timer(test_start_time=test_start_time),
                target_dir=os.path.join(get_must_gather_collector_dir(), "pytest_exception_interact"),
            )

        except Exception as current_exception:
            LOGGER.warning(f"Failed to collect logs: {test_name}: {current_exception} {traceback.format_exc()}")<|MERGE_RESOLUTION|>--- conflicted
+++ resolved
@@ -107,13 +107,13 @@
         help="Specify the runtime image to use for the tests",
     )
     runtime_group.addoption(
-<<<<<<< HEAD
         "--triton-runtime-image",
         default=os.environ.get("TRITON_RUNTIME_IMAGE"),
-=======
+        help="Specify the runtime image to use for the tests",
+    )
+    runtime_group.addoption(
         "--mlserver-runtime-image",
         default=os.environ.get("MLSERVER_RUNTIME_IMAGE"),
->>>>>>> 0db11283
         help="Specify the runtime image to use for the tests",
     )
 
