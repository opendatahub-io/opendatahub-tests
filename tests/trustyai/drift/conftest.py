--- conflicted
+++ resolved
@@ -97,11 +97,6 @@
             name=f"{MODELMESH_SERVING}-{mlserver_runtime.name}",
             wait_for_resource=True,
         )
-<<<<<<< HEAD
         deployment.wait_for_replicas()
         wait_for_modelmesh_pods_registered_by_trustyai(client=admin_client, namespace=model_namespace.name)
-=======
-        deployment.wait_for_replicas(timeout=TIMEOUT_20MIN)
-        wait_for_modelmesh_pods_registered_by_trustyai(client=admin_client, namespace=ns_with_modelmesh_enabled.name)
->>>>>>> 5f8dc350
         yield inference_service