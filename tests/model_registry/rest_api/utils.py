from typing import Any, Dict
import requests
import json
import os

from simple_logger.logger import get_logger
from tests.model_registry.exceptions import (
    ModelRegistryResourceNotCreated,
    ModelRegistryResourceNotFoundError,
    ModelRegistryResourceNotUpdated,
)
from tests.model_registry.rest_api.constants import MODEL_REGISTRY_BASE_URI
from pyhelper_utils.shell import run_command
from utilities.exceptions import ResourceValueMismatch
from ocp_resources.model_registry_modelregistry_opendatahub_io import ModelRegistry


LOGGER = get_logger(name=__name__)


def execute_model_registry_patch_command(
    url: str, headers: dict[str, str], data_json: dict[str, Any]
) -> dict[Any, Any]:
    resp = requests.patch(url=url, json=data_json, headers=headers, verify=False, timeout=60)
    LOGGER.info(f"url: {url}, status code: {resp.status_code}, rep: {resp.text}")

    if resp.status_code != 200:
        raise ModelRegistryResourceNotUpdated(
            f"Failed to update ModelRegistry resource: {url}, {resp.status_code}: {resp.text}"
        )
    try:
        return json.loads(resp.text)
    except json.JSONDecodeError:
        LOGGER.error(f"Unable to parse {resp.text}")
        raise


def execute_model_registry_post_command(
    url: str, headers: dict[str, str], data_json: dict[str, Any], verify: bool | str = False
) -> dict[Any, Any]:
    resp = requests.post(url=url, json=data_json, headers=headers, verify=verify, timeout=60)
    LOGGER.info(f"url: {url}, status code: {resp.status_code}, rep: {resp.text}")

    if resp.status_code not in [200, 201]:
        raise ModelRegistryResourceNotCreated(
            f"Failed to create ModelRegistry resource: {url}, {resp.status_code}: {resp.text}"
        )
    try:
        return json.loads(resp.text)
    except json.JSONDecodeError:
        LOGGER.error(f"Unable to parse {resp.text}")
        raise


def execute_model_registry_get_command(url: str, headers: dict[str, str]) -> dict[Any, Any]:  # skip-unused-code
    resp = requests.get(url=url, headers=headers, verify=False)
    LOGGER.info(f"url: {url}, status code: {resp.status_code}, rep: {resp.text}")
    if resp.status_code not in [200, 201]:
        raise ModelRegistryResourceNotFoundError(
            f"Failed to get ModelRegistry resource: {url}, {resp.status_code}: {resp.text}"
        )

    try:
        return json.loads(resp.text)
    except json.JSONDecodeError:
        LOGGER.error(f"Unable to parse {resp.text}")
        raise


def register_model_rest_api(
    model_registry_rest_url: str,
    model_registry_rest_headers: dict[str, str],
    data_dict: dict[str, Any],
    verify: bool | str = False,
) -> dict[str, Any]:
    # register a model
    register_model = execute_model_registry_post_command(
        url=f"{model_registry_rest_url}{MODEL_REGISTRY_BASE_URI}registered_models",
        headers=model_registry_rest_headers,
        data_json=data_dict["register_model_data"],
        verify=verify,
    )
    # create associated model version:
    model_data = data_dict["model_version_data"]
    model_data["registeredModelId"] = register_model["id"]
    model_version = execute_model_registry_post_command(
        url=f"{model_registry_rest_url}{MODEL_REGISTRY_BASE_URI}model_versions",
        headers=model_registry_rest_headers,
        data_json=model_data,
        verify=verify,
    )
    # create associated model artifact
    model_artifact = execute_model_registry_post_command(
        url=f"{model_registry_rest_url}{MODEL_REGISTRY_BASE_URI}model_versions/{model_version['id']}/artifacts",
        headers=model_registry_rest_headers,
        data_json=data_dict["model_artifact_data"],
        verify=verify,
    )
    LOGGER.info(
        f"Successfully registered model: {register_model}, with version: {model_version} and "
        f"associated artifact: {model_artifact}"
    )
    return {"register_model": register_model, "model_version": model_version, "model_artifact": model_artifact}


def validate_resource_attributes(
    expected_params: dict[str, Any], actual_resource_data: dict[str, Any], resource_name: str
) -> None:
    """
    Validate that expected parameters match actual resource data.
    Args:
       expected_params: Dictionary of expected attribute values
       actual_resource_data: Dictionary of actual resource data from API
       resource_name: Name of the resource being validated for error messages

    Raises:
        ResourceValueMismatch: When expected and actual values don't match

    """
    errors: list[dict[str, list[Any]]]
    if errors := [
        {key: [f"Expected value: {expected_params[key]}, actual value: {actual_resource_data.get(key)}"]}
        for key in expected_params.keys()
        if (not actual_resource_data.get(key) or actual_resource_data[key] != expected_params[key])
    ]:
        raise ResourceValueMismatch(f"Resource: {resource_name} has mismatched data: {errors}")
    LOGGER.info(f"Successfully validated resource: {resource_name}: {actual_resource_data['name']}")


<<<<<<< HEAD
class ModelRegistryV1Alpha1(ModelRegistry):
    api_version = f"{ModelRegistry.ApiGroup.MODELREGISTRY_OPENDATAHUB_IO}/{ModelRegistry.ApiVersion.V1ALPHA1}"
=======
def generate_ca_and_server_cert(
    tmp_dir: str,
    db_service_hostname: str = "db-model-registry.rhoai-model-registries.svc.cluster.local",
    ca_name: str = "Test CA",
    server_cn: str = "mysql-server",
) -> Dict[str, str]:
    """
    Generates a CA and server certificate/key for the MySQL server.

    Args:
        tmp_dir: The temporary directory to store the certificates.
        db_service_hostname: The hostname of the MySQL server.
        ca_name: The name of the CA.
        server_cn: The common name of the server.

    Returns:
        Dict[str, str]: A dictionary containing the paths to the CA certificate, server key, and server certificate.
    """

    ca_key = os.path.join(tmp_dir, "ca.key")
    ca_crt = os.path.join(tmp_dir, "ca.crt")
    server_key = os.path.join(tmp_dir, "server-key.pem")
    server_csr = os.path.join(tmp_dir, "server.csr")
    server_crt = os.path.join(tmp_dir, "server-cert.pem")

    LOGGER.info(f"Generating CA and server cert in {tmp_dir} for DB hostname {db_service_hostname}")

    create_ca_key_and_cert_with_openssl(ca_key=ca_key, ca_crt=ca_crt, ca_name=ca_name)
    generate_db_server_key_and_csr_with_openssl(server_key=server_key, server_csr=server_csr, server_cn=server_cn)
    sign_db_server_cert_with_ca_with_openssl(server_crt=server_crt, server_csr=server_csr, ca_crt=ca_crt, ca_key=ca_key)

    return {
        "ca_crt": ca_crt,
        "server_key": server_key,
        "server_crt": server_crt,
    }


def create_ca_key_and_cert_with_openssl(
    ca_key: str,
    ca_crt: str,
    ca_name: str,
) -> None:
    """
    Creates a CA private key and certificate.

    Args:
        ca_key: The path to the CA private key.
        ca_crt: The path to the CA certificate.
        ca_name: The name of the CA.

    Returns:
        None
    """
    run_command(command=["openssl", "genrsa", "-out", ca_key, "2048"], check=True)
    run_command(
        command=[
            "openssl",
            "req",
            "-x509",
            "-new",
            "-nodes",
            "-key",
            ca_key,
            "-sha256",
            "-days",
            "3650",
            "-out",
            ca_crt,
            "-subj",
            f"/CN={ca_name}",
        ],
        check=True,
    )


def generate_db_server_key_and_csr_with_openssl(
    server_key: str,
    server_csr: str,
    server_cn: str,
) -> None:
    """
    Generates a DB server private key and CSR.

    Args:
        server_key: The path to the DB server private key.
        server_csr: The path to the DB server CSR.
        server_cn: The common name of the DB server.

    Returns:
        None
    """
    run_command(command=["openssl", "genrsa", "-out", server_key, "2048"], check=True)
    run_command(
        command=["openssl", "req", "-new", "-key", server_key, "-out", server_csr, "-subj", f"/CN={server_cn}"],
        check=True,
    )


def sign_db_server_cert_with_ca_with_openssl(
    server_crt: str,
    server_csr: str,
    ca_crt: str,
    ca_key: str,
) -> None:
    """
    Signs a DB server certificate with a CA.

    Args:
        server_crt: The path to the DB server certificate.
        server_csr: The path to the DB server CSR.
        ca_crt: The path to the CA certificate.
        ca_key: The path to the CA private key.

    Returns:
        None
    """
    run_command(
        command=[
            "openssl",
            "x509",
            "-req",
            "-in",
            server_csr,
            "-CA",
            ca_crt,
            "-CAkey",
            ca_key,
            "-CAcreateserial",
            "-out",
            server_crt,
            "-days",
            "3650",
            "-sha256",
        ],
        check=True,
    )
>>>>>>> 3421741c
<|MERGE_RESOLUTION|>--- conflicted
+++ resolved
@@ -127,10 +127,6 @@
     LOGGER.info(f"Successfully validated resource: {resource_name}: {actual_resource_data['name']}")
 
 
-<<<<<<< HEAD
-class ModelRegistryV1Alpha1(ModelRegistry):
-    api_version = f"{ModelRegistry.ApiGroup.MODELREGISTRY_OPENDATAHUB_IO}/{ModelRegistry.ApiVersion.V1ALPHA1}"
-=======
 def generate_ca_and_server_cert(
     tmp_dir: str,
     db_service_hostname: str = "db-model-registry.rhoai-model-registries.svc.cluster.local",
@@ -268,4 +264,7 @@
         ],
         check=True,
     )
->>>>>>> 3421741c
+
+
+class ModelRegistryV1Alpha1(ModelRegistry):
+    api_version = f"{ModelRegistry.ApiGroup.MODELREGISTRY_OPENDATAHUB_IO}/{ModelRegistry.ApiVersion.V1ALPHA1}"