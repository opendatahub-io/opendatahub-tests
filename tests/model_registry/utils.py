import uuid
from typing import Any, Dict

from kubernetes.dynamic import DynamicClient
from ocp_resources.namespace import Namespace
from ocp_resources.pod import Pod
from ocp_resources.service import Service
from ocp_resources.model_registry_modelregistry_opendatahub_io import ModelRegistry
from kubernetes.dynamic.exceptions import ResourceNotFoundError
from simple_logger.logger import get_logger
from timeout_sampler import TimeoutExpiredError, TimeoutSampler
from kubernetes.dynamic.exceptions import NotFoundError
from tests.model_registry.constants import MR_DB_IMAGE_DIGEST, ISTIO_CONFIG_DICT, DB_RESOURCES_NAME, SECURE_MR_NAME
from utilities.exceptions import ProtocolNotSupportedError, TooManyServicesError
from utilities.constants import Protocols, Annotations
from ocp_resources.secret import Secret

ADDRESS_ANNOTATION_PREFIX: str = "routing.opendatahub.io/external-address-"

LOGGER = get_logger(name=__name__)


def get_mr_service_by_label(client: DynamicClient, ns: Namespace, mr_instance: ModelRegistry) -> Service:
    """
    Args:
        client (DynamicClient): OCP Client to use.
        ns (Namespace): Namespace object where to find the Service
        mr_instance (ModelRegistry): Model Registry instance

    Returns:
        Service: The matching Service

    Raises:
        ResourceNotFoundError: if no service is found.
    """
    if svc := [
        svcs
        for svcs in Service.get(
            dyn_client=client,
            namespace=ns.name,
            label_selector=f"app={mr_instance.name},component=model-registry",
        )
    ]:
        if len(svc) == 1:
            return svc[0]
        raise TooManyServicesError(svc)
    raise ResourceNotFoundError(f"{mr_instance.name} has no Service")


def get_endpoint_from_mr_service(svc: Service, protocol: str) -> str:
    if protocol in (Protocols.REST, Protocols.GRPC):
        return svc.instance.metadata.annotations[f"{ADDRESS_ANNOTATION_PREFIX}{protocol}"]
    else:
        raise ProtocolNotSupportedError(protocol)


def get_model_registry_deployment_template_dict(secret_name: str, resource_name: str) -> dict[str, Any]:
    return {
        "metadata": {
            "labels": {
                "name": resource_name,
                "sidecar.istio.io/inject": "false",
            }
        },
        "spec": {
            "containers": [
                {
                    "env": [
                        {
                            "name": "MYSQL_USER",
                            "valueFrom": {
                                "secretKeyRef": {
                                    "key": "database-user",
                                    "name": secret_name,
                                }
                            },
                        },
                        {
                            "name": "MYSQL_PASSWORD",
                            "valueFrom": {
                                "secretKeyRef": {
                                    "key": "database-password",
                                    "name": secret_name,
                                }
                            },
                        },
                        {
                            "name": "MYSQL_ROOT_PASSWORD",
                            "valueFrom": {
                                "secretKeyRef": {
                                    "key": "database-password",
                                    "name": secret_name,
                                }
                            },
                        },
                        {
                            "name": "MYSQL_DATABASE",
                            "valueFrom": {
                                "secretKeyRef": {
                                    "key": "database-name",
                                    "name": secret_name,
                                }
                            },
                        },
                    ],
                    "args": [
                        "--datadir",
                        "/var/lib/mysql/datadir",
                        "--default-authentication-plugin=mysql_native_password",
                    ],
                    "image": MR_DB_IMAGE_DIGEST,
                    "imagePullPolicy": "IfNotPresent",
                    "livenessProbe": {
                        "exec": {
                            "command": [
                                "/bin/bash",
                                "-c",
                                "mysqladmin -u${MYSQL_USER} -p${MYSQL_ROOT_PASSWORD} ping",
                            ]
                        },
                        "initialDelaySeconds": 15,
                        "periodSeconds": 10,
                        "timeoutSeconds": 5,
                    },
                    "name": "mysql",
                    "ports": [{"containerPort": 3306, "protocol": "TCP"}],
                    "readinessProbe": {
                        "exec": {
                            "command": [
                                "/bin/bash",
                                "-c",
                                'mysql -D ${MYSQL_DATABASE} -u${MYSQL_USER} -p${MYSQL_ROOT_PASSWORD} -e "SELECT 1"',
                            ]
                        },
                        "initialDelaySeconds": 10,
                        "timeoutSeconds": 5,
                    },
                    "securityContext": {"capabilities": {}, "privileged": False},
                    "terminationMessagePath": "/dev/termination-log",
                    "volumeMounts": [
                        {
                            "mountPath": "/var/lib/mysql",
                            "name": f"{resource_name}-data",
                        }
                    ],
                }
            ],
            "dnsPolicy": "ClusterFirst",
            "restartPolicy": "Always",
            "volumes": [
                {
                    "name": f"{resource_name}-data",
                    "persistentVolumeClaim": {"claimName": resource_name},
                }
            ],
        },
    }


def get_model_registry_db_label_dict(db_resource_name: str) -> dict[str, str]:
    return {
        Annotations.KubernetesIo.NAME: db_resource_name,
        Annotations.KubernetesIo.INSTANCE: db_resource_name,
        Annotations.KubernetesIo.PART_OF: db_resource_name,
    }


def get_pod_container_error_status(pod: Pod) -> str | None:
    """
    Check container error status for a given pod and if any containers is in waiting state, return that information
    """
    pod_instance_status = pod.instance.status
    for container_status in pod_instance_status.get("containerStatuses", []):
        if waiting_container := container_status.get("state", {}).get("waiting"):
            return waiting_container["reason"] if waiting_container.get("reason") else waiting_container
    return ""


def get_not_running_pods(pods: list[Pod]) -> list[dict[str, Any]]:
    # Gets all the non-running pods from a given namespace.
    # Note: We need to keep track of pods marked for deletion as not running. This would ensure any
    # pod that was spun up in place of pod marked for deletion, are not ignored
    pods_not_running = []
    try:
        for pod in pods:
            pod_instance = pod.instance
            if container_status_error := get_pod_container_error_status(pod=pod):
                pods_not_running.append({pod.name: container_status_error})

            if pod_instance.metadata.get("deletionTimestamp") or pod_instance.status.phase not in (
                pod.Status.RUNNING,
                pod.Status.SUCCEEDED,
            ):
                pods_not_running.append({pod.name: pod.status})
    except (ResourceNotFoundError, NotFoundError) as exc:
        LOGGER.warning("Ignoring pod that disappeared during cluster sanity check: %s", exc)
    return pods_not_running


def wait_for_pods_running(
    admin_client: DynamicClient,
    namespace_name: str,
    number_of_consecutive_checks: int = 1,
) -> bool | None:
    """
    Waits for all pods in a given namespace to reach Running/Completed state. To avoid catching all pods in running
    state too soon, use number_of_consecutive_checks with appropriate values.
    """
    samples = TimeoutSampler(
        wait_timeout=180,
        sleep=5,
        func=get_not_running_pods,
        pods=list(Pod.get(dyn_client=admin_client, namespace=namespace_name)),
        exceptions_dict={NotFoundError: [], ResourceNotFoundError: []},
    )
    sample = None
    try:
        current_check = 0
        for sample in samples:
            if not sample:
                current_check += 1
                if current_check >= number_of_consecutive_checks:
                    return True
            else:
                current_check = 0
    except TimeoutExpiredError:
        if sample:
            LOGGER.error(
                f"timeout waiting for all pods in namespace {namespace_name} to reach "
                f"running state, following pods are in not running state: {sample}"
            )
            raise
    return None


def generate_random_name(prefix: str, length: int = 8) -> str:
    """
    Generates a name with a required prefix and a random suffix derived from a UUID.

    The length of the random suffix can be controlled, defaulting to 8 characters.
    The suffix is taken from the beginning of a V4 UUID's hex representation.

    Args:
        prefix (str): The required prefix for the generated name.
        ength (int, optional): The desired length for the UUID-derived suffix.
                               Defaults to 8. Must be between 1 and 32.

    Returns:
        str: A string in the format "prefix-uuid_suffix".

    Raises:
        ValueError: If prefix is empty, or if length is not between 1 and 32.
    """
    if not prefix:
        raise ValueError("Prefix cannot be empty or None.")
    if not isinstance(length, int) or not (1 <= length <= 32):
        raise ValueError("suffix_length must be an integer between 1 and 32.")
    # Generate a new random UUID (version 4)
    random_uuid = uuid.uuid4()
    # Use the first 'length' characters of the hexadecimal representation of the UUID as the suffix.
    # random_uuid.hex is 32 characters long.
    suffix = random_uuid.hex[:length]
    return f"{prefix}-{suffix}"


def generate_namespace_name(file_path: str) -> str:
    return (file_path.removesuffix(".py").replace("/", "-").replace("_", "-"))[-63:].split("-", 1)[-1]


<<<<<<< HEAD
def create_secure_model_registry(
    model_registry_namespace: str,
    model_registry_db_service: Service,
    model_registry_db_secret: Secret,
    ca_file_path: str,
) -> ModelRegistry:
    """
    Helper to create a ModelRegistry with secure MySQL connection.
    Returns a context manager yielding the ModelRegistry resource.
    """
    return ModelRegistry(
        name=SECURE_MR_NAME,
        namespace=model_registry_namespace,
        label={
            Annotations.KubernetesIo.NAME: SECURE_MR_NAME,
            Annotations.KubernetesIo.INSTANCE: SECURE_MR_NAME,
            Annotations.KubernetesIo.PART_OF: "model-registry-operator",
            Annotations.KubernetesIo.CREATED_BY: "model-registry-operator",
        },
        grpc={},
        rest={},
        istio=ISTIO_CONFIG_DICT,
        mysql={
            "host": f"{model_registry_db_service.name}.{model_registry_db_service.namespace}.svc.cluster.local",
            "database": model_registry_db_secret.string_data["database-name"],
            "passwordSecret": {"key": "database-password", "name": DB_RESOURCES_NAME},
            "port": 3306,
            "skipDBCreation": False,
            "username": model_registry_db_secret.string_data["database-user"],
            "ssl_ca": ca_file_path,
        },
        wait_for_resource=True,
=======
def create_model_registry_instance(
    namespace: str,
    name: str,
    labels: dict[str, str],
    grpc: Dict[str, Any],
    rest: Dict[str, Any],
    istio: Dict[str, Any] | None = None,
    oauth_proxy: Dict[str, Any] | None = None,
    mysql: Dict[str, Any] | None = None,
    postgres: Dict[str, Any] | None = None,
    downgrade_db_schema_version: int | None = None,
    enable_database_upgrade: bool | None = None,
    wait_for_resource: bool = True,
) -> ModelRegistry:
    """
    Factory function to create a ModelRegistry instance with the given parameters.

    Args:
        admin_client: The Kubernetes client to use
        namespace: The namespace to create the model registry in
        name: The name of the model registry instance
        labels: Labels for the model registry
        grpc: gRPC configuration
        rest: REST configuration
        istio: Optional Istio configuration
        oauth_proxy: Optional OAuth proxy configuration
        mysql: Optional MySQL configuration
        postgres: Optional PostgreSQL configuration
        downgrade_db_schema_version: Optional database downgrade schema version
        enable_database_upgrade: Optional flag to enable database migration
        wait_for_resource: Whether to wait for the resource to be ready

    Returns:
        A configured ModelRegistry instance
    """
    return ModelRegistry(
        name=name,
        namespace=namespace,
        label=labels,
        grpc=grpc,
        rest=rest,
        istio=istio,
        oauth_proxy=oauth_proxy,
        mysql=mysql,
        postgres=postgres,
        downgrade_db_schema_version=downgrade_db_schema_version,
        enable_database_upgrade=enable_database_upgrade,
        wait_for_resource=wait_for_resource,
>>>>>>> a21ceb36
    )<|MERGE_RESOLUTION|>--- conflicted
+++ resolved
@@ -267,7 +267,6 @@
     return (file_path.removesuffix(".py").replace("/", "-").replace("_", "-"))[-63:].split("-", 1)[-1]
 
 
-<<<<<<< HEAD
 def create_secure_model_registry(
     model_registry_namespace: str,
     model_registry_db_service: Service,
@@ -300,7 +299,9 @@
             "ssl_ca": ca_file_path,
         },
         wait_for_resource=True,
-=======
+    )
+
+
 def create_model_registry_instance(
     namespace: str,
     name: str,
@@ -349,5 +350,4 @@
         downgrade_db_schema_version=downgrade_db_schema_version,
         enable_database_upgrade=enable_database_upgrade,
         wait_for_resource=wait_for_resource,
->>>>>>> a21ceb36
     )