--- conflicted
+++ resolved
@@ -34,10 +34,6 @@
 
 @pytest.mark.skip_must_gather
 class TestModelCatalogGeneral:
-<<<<<<< HEAD
-    def test_config_map_exists(self: Self, catalog_config_map: ConfigMap):
-        # Check that the default configmaps is created when model registry is
-=======
     @pytest.mark.parametrize(
         "model_catalog_config_map",
         [
@@ -54,7 +50,6 @@
     )
     def test_config_map_exists(self: Self, model_catalog_config_map: ConfigMap):
         # Check that model catalog configmaps is created when model registry is
->>>>>>> 605b6344
         # enabled on data science cluster.
         catalogs = yaml.safe_load(model_catalog_config_map.instance.data["sources.yaml"])["catalogs"]
         assert catalogs
