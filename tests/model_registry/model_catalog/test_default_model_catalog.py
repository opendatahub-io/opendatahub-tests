import pytest
import random
from kubernetes.dynamic import DynamicClient
from dictdiffer import diff
from ocp_resources.deployment import Deployment
from simple_logger.logger import get_logger
from typing import Self, Any

from ocp_resources.pod import Pod
from ocp_resources.config_map import ConfigMap
from ocp_resources.route import Route
from ocp_resources.service import Service
<<<<<<< HEAD
from tests.model_registry.constants import DEFAULT_CUSTOM_MODEL_CATALOG, DEFAULT_MODEL_CATALOG_CFG
from tests.model_registry.model_catalog.constants import REDHAT_AI_CATALOG_ID, CATALOG_CONTAINER, DEFAULT_CATALOGS
=======
from tests.model_registry.constants import DEFAULT_CUSTOM_MODEL_CATALOG, DEFAULT_MODEL_CATALOG_CM
from tests.model_registry.model_catalog.constants import REDHAT_AI_CATALOG_ID, CATALOG_CONTAINER
>>>>>>> 76407d9e
from tests.model_registry.model_catalog.utils import (
    validate_model_catalog_enabled,
    validate_model_catalog_resource,
    get_validate_default_model_catalog_source,
    extract_schema_fields,
<<<<<<< HEAD
=======
    get_model_catalog_pod,
    validate_model_catalog_configmap_data,
>>>>>>> 76407d9e
)
from tests.model_registry.utils import get_rest_headers, get_model_catalog_pod, execute_get_command
from utilities.user_utils import UserTestSession

LOGGER = get_logger(name=__name__)

pytestmark = [
    pytest.mark.usefixtures(
        "updated_dsc_component_state_scope_session", "model_registry_namespace", "original_user", "test_idp_user"
    )
]


@pytest.mark.skip_must_gather
class TestModelCatalogGeneral:
    @pytest.mark.parametrize(
        "model_catalog_config_map, expected_catalogs, validate_catalog",
        [
            pytest.param(
                {"configmap_name": DEFAULT_CUSTOM_MODEL_CATALOG},
                0,
                False,
                id="test_model_catalog_sources_configmap_install",
                marks=pytest.mark.install,
            ),
            pytest.param(
                {"configmap_name": DEFAULT_CUSTOM_MODEL_CATALOG},
                1,
                False,
                id="test_model_catalog_sources_configmap_upgrade",
                marks=(pytest.mark.pre_upgrade, pytest.mark.post_upgrade),
            ),
            pytest.param(
                {"configmap_name": DEFAULT_MODEL_CATALOG_CM},
                2,
                True,
                id="test_model_catalog_default_sources_configmap",
            ),
        ],
        indirect=["model_catalog_config_map"],
    )
<<<<<<< HEAD
    def test_config_map_exists(
        self: Self, model_catalog_config_map: ConfigMap, expected_catalogs: int, validate_catalog: bool
    ) -> None:
        # Check that model catalog configmaps is created when model registry is
        # enabled on data science cluster.
        catalogs = yaml.safe_load(model_catalog_config_map.instance.data["sources.yaml"])["catalogs"]
        assert len(catalogs) == expected_catalogs, (
            f"{model_catalog_config_map.name} should have {expected_catalogs} catalog"
        )
        if expected_catalogs and validate_catalog:
            validate_default_catalog(catalogs=catalogs)
=======
    def test_config_map_exists(self: Self, model_catalog_config_map: ConfigMap, expected_catalogs: int):
        validate_model_catalog_configmap_data(configmap=model_catalog_config_map, num_catalogs=expected_catalogs)
>>>>>>> 76407d9e

    @pytest.mark.parametrize(
        "resource_name, expected_resource_count",
        [
            pytest.param(
                Deployment,
                1,
                id="test_model_catalog_deployment_resource",
            ),
            pytest.param(
                Route,
                1,
                id="test_model_catalog_route_resource",
            ),
            pytest.param(
                Service,
                1,
                id="test_model_catalog_service_resource",
            ),
            pytest.param(
                Pod,
                2,
                id="test_model_catalog_pod_resource",
            ),
        ],
    )
    @pytest.mark.post_upgrade
    @pytest.mark.pre_upgrade
    @pytest.mark.install
    def test_model_catalog_resources_exists(
        self: Self,
        admin_client: DynamicClient,
        model_registry_namespace: str,
        resource_name: Any,
        expected_resource_count: int,
    ):
        validate_model_catalog_resource(
            kind=resource_name,
            admin_client=admin_client,
            namespace=model_registry_namespace,
            expected_resource_count=expected_resource_count,
        )

    @pytest.mark.post_upgrade
    @pytest.mark.pre_upgrade
    @pytest.mark.install
    def test_operator_pod_enabled_model_catalog(self: Self, model_registry_operator_pod: Pod):
        assert validate_model_catalog_enabled(pod=model_registry_operator_pod)

    @pytest.mark.post_upgrade
    @pytest.mark.pre_upgrade
    @pytest.mark.install
    def test_model_catalog_uses_postgres(self: Self, admin_client: DynamicClient, model_registry_namespace: str):
        """
        Validate that model catalog pod is using PostgreSQL database
        """
        model_catalog_pods = get_model_catalog_pod(
            client=admin_client,
            model_registry_namespace=model_registry_namespace,
            label_selector="app.kubernetes.io/name=model-catalog",
        )
        assert len(model_catalog_pods) == 1
        model_catalog_pod = model_catalog_pods[0]
        model_catalog_pod_log = model_catalog_pod.log(container=CATALOG_CONTAINER)
        assert "Successfully connected to PostgreSQL database" in model_catalog_pod_log


@pytest.mark.parametrize(
    "user_token_for_api_calls,",
    [
        pytest.param(
            {},
            id="test_model_catalog_source_admin_user",
            marks=(pytest.mark.pre_upgrade, pytest.mark.post_upgrade, pytest.mark.install),
        ),
        pytest.param(
            {"user_type": "test"},
            id="test_model_catalog_source_non_admin_user",
        ),
        pytest.param(
            {"user_type": "sa_user"},
            id="test_model_catalog_source_service_account",
        ),
    ],
    indirect=["user_token_for_api_calls"],
)
class TestModelCatalogDefault:
    def test_model_catalog_default_catalog_sources(
        self,
        pytestconfig: pytest.Config,
        test_idp_user: UserTestSession,
        model_catalog_rest_url: list[str],
        user_token_for_api_calls: str,
    ):
        """
        Validate specific user can access default model catalog source
        """
        LOGGER.info("Attempting client connection with token")
        result = execute_get_command(
            url=f"{model_catalog_rest_url[0]}sources",
            headers=get_rest_headers(token=user_token_for_api_calls),
        )["items"]
        assert result
        items_to_validate = []
        if pytestconfig.option.pre_upgrade or pytestconfig.option.post_upgrade:
            for catalog in result:
                if catalog["id"] in DEFAULT_CATALOGS.keys():
                    items_to_validate.append(catalog)
            assert len(items_to_validate) + 1 == len(result)
        else:
            items_to_validate = result
        get_validate_default_model_catalog_source(catalogs=items_to_validate)

    def test_model_default_catalog_get_models_by_source(
        self: Self,
        model_catalog_rest_url: list[str],
        randomly_picked_model: dict[Any, Any],
    ):
        """
        Validate a specific user can access models api for model catalog associated with a default source
        """
        LOGGER.info(f"picked model: {randomly_picked_model}")
        assert randomly_picked_model

    def test_model_default_catalog_get_model_by_name(
        self: Self,
        model_catalog_rest_url: list[str],
        user_token_for_api_calls: str,
        randomly_picked_model: dict[Any, Any],
    ):
        """
        Validate a specific user can access get Model by name associated with a default source
        """
        model_name = randomly_picked_model["name"]
        result = execute_get_command(
            url=f"{model_catalog_rest_url[0]}sources/{REDHAT_AI_CATALOG_ID}/models/{model_name}",
            headers=get_rest_headers(token=user_token_for_api_calls),
        )
        differences = list(diff(randomly_picked_model, result))
        assert not differences, f"Expected no differences in model information for {model_name}: {differences}"

    def test_model_default_catalog_get_model_artifact(
        self: Self,
        model_catalog_rest_url: list[str],
        user_token_for_api_calls: str,
        randomly_picked_model: dict[Any, Any],
    ):
        """
        Validate a specific user can access get Model artifacts for model associated with default source
        """
        model_name = randomly_picked_model["name"]
        result = execute_get_command(
            url=f"{model_catalog_rest_url[0]}sources/{REDHAT_AI_CATALOG_ID}/models/{model_name}/artifacts",
            headers=get_rest_headers(token=user_token_for_api_calls),
        )["items"]
        assert result, f"No artifacts found for {model_name}"
        assert result[0]["uri"]


@pytest.mark.post_upgrade
@pytest.mark.pre_upgrade
@pytest.mark.install
@pytest.mark.skip_must_gather
class TestModelCatalogDefaultData:
    """Test class for validating default catalog data (not user-specific)"""

    def test_model_default_catalog_number_of_models(
        self: Self,
        default_catalog_api_response: dict[Any, Any],
        default_model_catalog_yaml_content: dict[Any, Any],
    ):
        """
        RHOAIENG-33667: Validate number of models in default catalog
        """

        count = len(default_model_catalog_yaml_content.get("models", []))

        assert count == default_catalog_api_response["size"], (
            f"Expected count: {count}, Actual size: {default_catalog_api_response['size']}"
        )
        LOGGER.info("Model count matches")

    def test_model_default_catalog_correspondence_of_model_name(
        self: Self,
        default_catalog_api_response: dict[Any, Any],
        default_model_catalog_yaml_content: dict[Any, Any],
        catalog_openapi_schema: dict[Any, Any],
    ):
        """
        RHOAIENG-35260: Validate the correspondence of model parameters in default catalog yaml and model catalog api
        """

        all_model_fields, required_model_fields = extract_schema_fields(
            openapi_schema=catalog_openapi_schema, schema_name="CatalogModel"
        )
        LOGGER.info(f"All model fields from OpenAPI schema: {all_model_fields}")
        LOGGER.info(f"Required model fields from OpenAPI schema: {required_model_fields}")

        api_models = {model["name"]: model for model in default_catalog_api_response.get("items", [])}
        assert api_models

        models_with_differences = {}

        for model in default_model_catalog_yaml_content.get("models", []):
            LOGGER.info(f"Validating model: {model['name']}")

            api_model = api_models.get(model["name"])
            assert api_model, f"Model {model['name']} not found in API response"

            # Check required fields are present in both YAML and API
            yaml_missing_required = required_model_fields - set(model.keys())
            api_missing_required = required_model_fields - set(api_model.keys())

            assert not yaml_missing_required, (
                f"Model {model['name']} missing REQUIRED fields in YAML: {yaml_missing_required}"
            )
            assert not api_missing_required, (
                f"Model {model['name']} missing REQUIRED fields in API: {api_missing_required}"
            )

            # Filter to only schema-defined fields for value comparison
            model_filtered = {k: v for k, v in model.items() if k in all_model_fields}
            api_model_filtered = {k: v for k, v in api_model.items() if k in all_model_fields}

            differences = list(diff(model_filtered, api_model_filtered))
            if differences:
                models_with_differences[model["name"]] = differences
                LOGGER.warning(f"Found value differences for {model['name']}: {differences}")

        # FAILS for null-valued properties in YAML model until https://issues.redhat.com/browse/RHOAIENG-35322 is fixed
        assert not models_with_differences, (
            f"Found differences in {len(models_with_differences)} model(s): {models_with_differences}"
        )
        LOGGER.info("Model correspondence matches")

    def test_model_default_catalog_random_artifact(
        self: Self,
        default_model_catalog_yaml_content: dict[Any, Any],
        model_catalog_rest_url: list[str],
        model_registry_rest_headers: dict[str, str],
        catalog_openapi_schema: dict[Any, Any],
    ):
        """
        RHOAIENG-35260: Validate the random artifact in default catalog yaml matches API response
        """

        all_artifact_fields, required_artifact_fields = extract_schema_fields(
            openapi_schema=catalog_openapi_schema, schema_name="CatalogModelArtifact"
        )
        LOGGER.info(f"All artifact fields from OpenAPI schema: {all_artifact_fields}")
        LOGGER.info(f"Required artifact fields from OpenAPI schema: {required_artifact_fields}")

        random_model = random.choice(seq=default_model_catalog_yaml_content.get("models", []))
        model_name = random_model["name"]
        LOGGER.info(f"Random model: {model_name}")

        api_model_artifacts = execute_get_command(
            url=f"{model_catalog_rest_url[0]}sources/{REDHAT_AI_CATALOG_ID}/models/{model_name}/artifacts",
            headers=model_registry_rest_headers,
        )["items"]

        yaml_artifacts = random_model.get("artifacts", [])
        assert api_model_artifacts, f"No artifacts found in API for {model_name}"
        assert yaml_artifacts, f"No artifacts found in YAML for {model_name}"
        assert len(yaml_artifacts) == len(api_model_artifacts), (
            f"Artifact count mismatch for {model_name}: YAML has {len(yaml_artifacts)}, API {len(api_model_artifacts)}"
        )

        for artifact in api_model_artifacts:
            missing_fields = required_artifact_fields - set(artifact.keys())
            assert not missing_fields, f"API artifact for {model_name} missing REQUIRED fields: {missing_fields}"

        comparable_fields = all_artifact_fields - {"artifactType"}

        # Filter artifacts to only include schema-defined fields for comparison
        yaml_artifacts_filtered = [
            {k: v for k, v in artifact.items() if k in comparable_fields} for artifact in yaml_artifacts
        ]
        api_artifacts_filtered = [
            {k: v for k, v in artifact.items() if k in comparable_fields} for artifact in api_model_artifacts
        ]

        differences = list(diff(yaml_artifacts_filtered, api_artifacts_filtered))
        assert not differences, f"Artifacts mismatch for {model_name}: {differences}"
        LOGGER.info("Artifacts match")<|MERGE_RESOLUTION|>--- conflicted
+++ resolved
@@ -10,23 +10,15 @@
 from ocp_resources.config_map import ConfigMap
 from ocp_resources.route import Route
 from ocp_resources.service import Service
-<<<<<<< HEAD
-from tests.model_registry.constants import DEFAULT_CUSTOM_MODEL_CATALOG, DEFAULT_MODEL_CATALOG_CFG
+
+from tests.model_registry.constants import DEFAULT_CUSTOM_MODEL_CATALOG, DEFAULT_MODEL_CATALOG_CM
 from tests.model_registry.model_catalog.constants import REDHAT_AI_CATALOG_ID, CATALOG_CONTAINER, DEFAULT_CATALOGS
-=======
-from tests.model_registry.constants import DEFAULT_CUSTOM_MODEL_CATALOG, DEFAULT_MODEL_CATALOG_CM
-from tests.model_registry.model_catalog.constants import REDHAT_AI_CATALOG_ID, CATALOG_CONTAINER
->>>>>>> 76407d9e
 from tests.model_registry.model_catalog.utils import (
     validate_model_catalog_enabled,
     validate_model_catalog_resource,
     get_validate_default_model_catalog_source,
     extract_schema_fields,
-<<<<<<< HEAD
-=======
-    get_model_catalog_pod,
     validate_model_catalog_configmap_data,
->>>>>>> 76407d9e
 )
 from tests.model_registry.utils import get_rest_headers, get_model_catalog_pod, execute_get_command
 from utilities.user_utils import UserTestSession
@@ -68,22 +60,8 @@
         ],
         indirect=["model_catalog_config_map"],
     )
-<<<<<<< HEAD
-    def test_config_map_exists(
-        self: Self, model_catalog_config_map: ConfigMap, expected_catalogs: int, validate_catalog: bool
-    ) -> None:
-        # Check that model catalog configmaps is created when model registry is
-        # enabled on data science cluster.
-        catalogs = yaml.safe_load(model_catalog_config_map.instance.data["sources.yaml"])["catalogs"]
-        assert len(catalogs) == expected_catalogs, (
-            f"{model_catalog_config_map.name} should have {expected_catalogs} catalog"
-        )
-        if expected_catalogs and validate_catalog:
-            validate_default_catalog(catalogs=catalogs)
-=======
     def test_config_map_exists(self: Self, model_catalog_config_map: ConfigMap, expected_catalogs: int):
         validate_model_catalog_configmap_data(configmap=model_catalog_config_map, num_catalogs=expected_catalogs)
->>>>>>> 76407d9e
 
     @pytest.mark.parametrize(
         "resource_name, expected_resource_count",
