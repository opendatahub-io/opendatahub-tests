import pytest
import yaml

from class_generator.tests.manifests.Deployment.deployment import Deployment
from ocp_resources.model_registry_modelregistry_opendatahub_io import ModelRegistry
from simple_logger.logger import get_logger
from typing import Self
from kubernetes.dynamic import DynamicClient

from ocp_resources.pod import Pod
from ocp_resources.config_map import ConfigMap
from ocp_resources.service import Service
from tests.model_registry.constants import DEFAULT_MODEL_CATALOG
from tests.model_registry.model_catalog.utils import (
    validate_model_catalog_enabled,
    execute_get_command,
    get_model_catalog_pod,
)

LOGGER = get_logger(name=__name__)


@pytest.mark.usefixtures(
    "updated_dsc_component_state_scope_session",
    "model_registry_namespace",
    "model_registry_metadata_db_resources",
)
class TestModelCatalog:
    def test_config_map_not_created(self: Self, catalog_config_map: ConfigMap):
        # Check that the default configmaps does not exist, when model registry is not created
        assert not catalog_config_map.exists

<<<<<<< HEAD
    def test_config_map_exists(
        self: Self, created_model_registry_for_catalog: ModelRegistry, catalog_config_map: ConfigMap
    ):
=======
    @pytest.mark.smoke
    def test_config_map_exists(self: Self, model_registry_instance: ModelRegistry, catalog_config_map: ConfigMap):
>>>>>>> f2307428
        # Check that the default configmaps is created when model registry is enabled.
        assert catalog_config_map.exists, f"{catalog_config_map.name} does not exist"
        models = yaml.safe_load(catalog_config_map.instance.data["sources.yaml"])["catalogs"]
        assert not models, f"Expected no default models to be present. Actual: {models}"

    def test_operator_pod_enabled_model_catalog(
        self: Self, created_model_registry_for_catalog: ModelRegistry, model_registry_operator_pod: Pod
    ):
        assert validate_model_catalog_enabled(pod=model_registry_operator_pod)

    def test_model_catalog_no_custom_catalog(
        self,
        created_model_registry_for_catalog: ModelRegistry,
        model_catalog_rest_url: list[str],
        model_registry_rest_headers: dict[str, str],
    ):
        result = execute_get_command(
            url=f"{model_catalog_rest_url[0]}sources",
            headers=model_registry_rest_headers,
        )["items"]
        assert not result, f"Expected no custom models to be present. Actual: {result}"

    def test_delete_mr_validate_catalog_config_map(
        self, admin_client: DynamicClient, model_registry_namespace: str, deleted_model_registry_for_catalog: None
    ):
        """
        Ensure that when MR is deleted, MC config map does not get deleted
        """
        config_map = ConfigMap(name=DEFAULT_MODEL_CATALOG, client=admin_client, namespace=model_registry_namespace)
        assert config_map.exists, f"{config_map.name} does not exist"

    def test_delete_mr_validate_catalog_resources(
        self, admin_client: DynamicClient, model_registry_namespace: str, deleted_model_registry_for_catalog: None
    ):
        """
        Ensure that when MR is deleted, MC pod, Deployment, Service gets deleted.
        """
        assert not get_model_catalog_pod(client=admin_client, model_registry_namespace=model_registry_namespace)
        assert not list(
            Deployment.get(
                namespace=model_registry_namespace, label_selector="component=model-catalog", dyn_client=admin_client
            )
        )
        assert not list(
            Service.get(
                namespace=model_registry_namespace, label_selector="component=model-catalog", dyn_client=admin_client
            )
        )<|MERGE_RESOLUTION|>--- conflicted
+++ resolved
@@ -30,14 +30,10 @@
         # Check that the default configmaps does not exist, when model registry is not created
         assert not catalog_config_map.exists
 
-<<<<<<< HEAD
+    @pytest.mark.smoke
     def test_config_map_exists(
         self: Self, created_model_registry_for_catalog: ModelRegistry, catalog_config_map: ConfigMap
     ):
-=======
-    @pytest.mark.smoke
-    def test_config_map_exists(self: Self, model_registry_instance: ModelRegistry, catalog_config_map: ConfigMap):
->>>>>>> f2307428
         # Check that the default configmaps is created when model registry is enabled.
         assert catalog_config_map.exists, f"{catalog_config_map.name} does not exist"
         models = yaml.safe_load(catalog_config_map.instance.data["sources.yaml"])["catalogs"]
