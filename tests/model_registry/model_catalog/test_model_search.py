import pytest
from dictdiffer import diff

from simple_logger.logger import get_logger
from typing import Self, Any
from tests.model_registry.model_catalog.constants import (
    REDHAT_AI_CATALOG_ID,
    VALIDATED_CATALOG_ID,
    MODEL_ARTIFACT_TYPE,
    METRICS_ARTIFACT_TYPE,
<<<<<<< HEAD
    CATALOG_CONTAINER,
    PERFORMANCE_DATA_DIR,
=======
    REDHAT_AI_CATALOG_NAME,
    REDHAT_AI_VALIDATED_UNESCAPED_CATALOG_NAME,
>>>>>>> bbbd4ef2
)
from tests.model_registry.model_catalog.utils import (
    get_models_from_catalog_api,
    fetch_all_artifacts_with_dynamic_paging,
    validate_model_contains_search_term,
    validate_search_results_against_database,
)
from tests.model_registry.utils import get_model_catalog_pod
from kubernetes.dynamic import DynamicClient
from kubernetes.dynamic.exceptions import ResourceNotFoundError

LOGGER = get_logger(name=__name__)
pytestmark = [
    pytest.mark.usefixtures("updated_dsc_component_state_scope_session", "model_registry_namespace", "test_idp_user")
]


class TestSearchModelCatalog:
    @pytest.mark.smoke
    def test_search_model_catalog_source_label(
        self: Self, model_catalog_rest_url: list[str], model_registry_rest_headers: dict[str, str]
    ):
        """
        RHOAIENG-33656: Validate search model catalog by source label
        """

        redhat_ai_filter_moldels_size = get_models_from_catalog_api(
            model_catalog_rest_url=model_catalog_rest_url,
            model_registry_rest_headers=model_registry_rest_headers,
            source_label=REDHAT_AI_CATALOG_NAME,
        )["size"]
        redhat_ai_validated_filter_models_size = get_models_from_catalog_api(
            model_catalog_rest_url=model_catalog_rest_url,
            model_registry_rest_headers=model_registry_rest_headers,
            source_label=REDHAT_AI_VALIDATED_UNESCAPED_CATALOG_NAME,
        )["size"]
        no_filtered_models_size = get_models_from_catalog_api(
            model_catalog_rest_url=model_catalog_rest_url, model_registry_rest_headers=model_registry_rest_headers
        )["size"]
        both_filtered_models_size = get_models_from_catalog_api(
            model_catalog_rest_url=model_catalog_rest_url,
            model_registry_rest_headers=model_registry_rest_headers,
            source_label=f"{REDHAT_AI_VALIDATED_UNESCAPED_CATALOG_NAME},{REDHAT_AI_CATALOG_NAME}",
        )["size"]

        assert no_filtered_models_size == both_filtered_models_size
        assert redhat_ai_filter_moldels_size + redhat_ai_validated_filter_models_size == both_filtered_models_size

    def test_search_model_catalog_invalid_source_label(
        self: Self, model_catalog_rest_url: list[str], model_registry_rest_headers: dict[str, str]
    ):
        """
        RHOAIENG-33656:
        Validate search model catalog by invalid source label
        """

        null_size = get_models_from_catalog_api(
            model_catalog_rest_url=model_catalog_rest_url,
            model_registry_rest_headers=model_registry_rest_headers,
            source_label="null",
        )["size"]

        invalid_size = get_models_from_catalog_api(
            model_catalog_rest_url=model_catalog_rest_url,
            model_registry_rest_headers=model_registry_rest_headers,
            source_label="invalid",
        )["size"]

        assert null_size == invalid_size == 0, (
            "Expected 0 models for null and invalid source label found {null_size} and {invalid_size}"
        )

    @pytest.mark.parametrize(
        "randomly_picked_model_from_catalog_api_by_source,source_filter",
        [
            pytest.param(
                {"source": VALIDATED_CATALOG_ID, "header_type": "registry"},
                REDHAT_AI_VALIDATED_UNESCAPED_CATALOG_NAME,
                id="test_search_model_catalog_redhat_ai_validated",
            ),
            pytest.param(
                {"source": REDHAT_AI_CATALOG_ID, "header_type": "registry"},
                REDHAT_AI_CATALOG_NAME,
                id="test_search_model_catalog_redhat_ai_default",
            ),
        ],
        indirect=["randomly_picked_model_from_catalog_api_by_source"],
    )
    def test_search_model_catalog_match(
        self: Self,
        model_catalog_rest_url: list[str],
        model_registry_rest_headers: dict[str, str],
        randomly_picked_model_from_catalog_api_by_source: tuple[dict[Any, Any], str, str],
        source_filter: str,
    ):
        """
        RHOAIENG-33656: Validate search model catalog by match
        """
        random_model, random_model_name, _ = randomly_picked_model_from_catalog_api_by_source
        LOGGER.info(f"random_model_name: {random_model_name}")
        result = get_models_from_catalog_api(
            model_catalog_rest_url=model_catalog_rest_url,
            model_registry_rest_headers=model_registry_rest_headers,
            source_label=source_filter,
            additional_params=f"&filterQuery=name='{random_model_name}'",
        )
        assert random_model_name == result["items"][0]["name"]
        assert result["size"] == 1

        differences = list(diff(random_model, result["items"][0]))
        assert not differences, f"Expected no differences in model information for {random_model_name}: {differences}"
        LOGGER.info("Model information matches")


# All the tests in this class are failing for RHOAIENG-36938, there are two problems:
# 1. The filter parameter is setup to use artifact_type instead of artifactType
# 2. The filter with multiple artifact types is not working as expected
@pytest.mark.xfail(
    strict=True,
    reason="RHOAIENG-36938: artifact_type is usedinstead of artifactType, multiple artifact types are not working",
)
class TestSearchModelArtifact:
    @pytest.mark.parametrize(
        "randomly_picked_model_from_catalog_api_by_source, artifact_type",
        [
            pytest.param(
                {"catalog_id": REDHAT_AI_CATALOG_ID, "header_type": "registry"},
                MODEL_ARTIFACT_TYPE,
                id="redhat_ai_model_artifact",
            ),
            pytest.param(
                {"catalog_id": REDHAT_AI_CATALOG_ID, "header_type": "registry"},
                METRICS_ARTIFACT_TYPE,
                id="redhat_ai_metrics_artifact",
            ),
            pytest.param(
                {"catalog_id": VALIDATED_CATALOG_ID, "header_type": "registry"},
                MODEL_ARTIFACT_TYPE,
                id="validated_model_artifact",
            ),
            pytest.param(
                {"catalog_id": VALIDATED_CATALOG_ID, "header_type": "registry"},
                METRICS_ARTIFACT_TYPE,
                id="validated_metrics_artifact",
            ),
        ],
        indirect=["randomly_picked_model_from_catalog_api_by_source"],
    )
    def test_validate_model_artifacts_by_artifact_type(
        self: Self,
        model_catalog_rest_url: list[str],
        model_registry_rest_headers: dict[str, str],
        randomly_picked_model_from_catalog_api_by_source: tuple[dict[Any, Any], str, str],
        artifact_type: str,
    ):
        """
        RHOAIENG-33659: Validates that the model artifacts returned by the artifactType filter
        match the complete set of artifacts for a random model.
        """
        _, model_name, catalog_id = randomly_picked_model_from_catalog_api_by_source
        LOGGER.info(f"Artifact type: '{artifact_type}'")

        # Fetch all artifacts with dynamic page size adjustment
        all_model_artifacts = fetch_all_artifacts_with_dynamic_paging(
            url_with_pagesize=f"{model_catalog_rest_url[0]}sources/{catalog_id}/models/{model_name}/artifacts?pageSize",
            headers=model_registry_rest_headers,
            page_size=100,
        )["items"]

        # Fetch filtered artifacts by type with dynamic page size adjustment
        artifact_type_artifacts = fetch_all_artifacts_with_dynamic_paging(
            url_with_pagesize=(
                f"{model_catalog_rest_url[0]}sources/{catalog_id}/models/{model_name}/artifacts?"
                f"artifactType={artifact_type}&pageSize"
            ),
            headers=model_registry_rest_headers,
            page_size=50,
        )["items"]

        # Create lookup for validation
        all_artifacts_by_id = {artifact["id"]: artifact for artifact in all_model_artifacts}

        # Verify all filtered artifacts exist
        for artifact in artifact_type_artifacts:
            artifact_id = artifact["id"]
            assert artifact_id in all_artifacts_by_id, (
                f"Filtered artifact {artifact_id} not found in complete artifact list for {model_name}"
            )

            differences = list(diff(artifact, all_artifacts_by_id[artifact_id]))
            assert not differences, f"Artifact {artifact_id} mismatch for {model_name}: {differences}"

        # Verify the filter didn't miss any artifacts of the type
        artifacts_of_type_in_all = [
            artifact for artifact in all_model_artifacts if artifact.get("artifactType") == artifact_type
        ]
        assert len(artifact_type_artifacts) == len(artifacts_of_type_in_all), (
            f"Filter returned {len(artifact_type_artifacts)} {artifact_type} artifacts, "
            f"but found {len(artifacts_of_type_in_all)} in complete list for {model_name}"
        )

        LOGGER.info(f"Validated {len(artifact_type_artifacts)} {artifact_type} artifacts for {model_name}")

    @pytest.mark.parametrize(
        "randomly_picked_model_from_catalog_api_by_source",
        [
            pytest.param(
                {"header_type": "registry"},
                id="invalid_artifact_type",
            ),
        ],
        indirect=["randomly_picked_model_from_catalog_api_by_source"],
    )
    def test_error_handled_for_invalid_artifact_type(
        self: Self,
        model_catalog_rest_url: list[str],
        model_registry_rest_headers: dict[str, str],
        randomly_picked_model_from_catalog_api_by_source: tuple[dict[Any, Any], str, str],
    ):
        """
        RHOAIENG-33659: Validates that the API returns the correct error when an invalid artifactType
        is provided regardless of catalog or model.
        """
        _, model_name, catalog_id = randomly_picked_model_from_catalog_api_by_source

        invalid_artifact_type = "invalid"
        LOGGER.info(f"Testing invalid artifact type: '{invalid_artifact_type}'")

        with pytest.raises(ResourceNotFoundError, match=f"unsupported catalog artifact type: {invalid_artifact_type}"):
            fetch_all_artifacts_with_dynamic_paging(
                url_with_pagesize=(
                    f"{model_catalog_rest_url[0]}sources/{catalog_id}/models/{model_name}/artifacts?"
                    f"artifactType={invalid_artifact_type}&pageSize"
                ),
                headers=model_registry_rest_headers,
                page_size=1,
            )

        LOGGER.info(f"Successfully validated that invalid artifact type '{invalid_artifact_type}' raises an error")

    @pytest.mark.parametrize(
        "randomly_picked_model_from_catalog_api_by_source",
        [
            pytest.param(
                {"catalog_id": REDHAT_AI_CATALOG_ID, "header_type": "registry"},
                id="redhat_ai_catalog",
            ),
            pytest.param(
                {"catalog_id": VALIDATED_CATALOG_ID, "header_type": "registry"},
                id="validated_catalog",
            ),
        ],
        indirect=["randomly_picked_model_from_catalog_api_by_source"],
    )
    def test_multiple_artifact_type_filtering(
        self: Self,
        model_catalog_rest_url: list[str],
        model_registry_rest_headers: dict[str, str],
        randomly_picked_model_from_catalog_api_by_source: tuple[dict[Any, Any], str, str],
    ):
        """
        RHOAIENG-33659: Validates that the API returns all artifacts of a random model
        when filtering by multiple artifact types.
        """
        _, model_name, catalog_id = randomly_picked_model_from_catalog_api_by_source
        artifact_types = f"{METRICS_ARTIFACT_TYPE},{MODEL_ARTIFACT_TYPE}"
        LOGGER.info(f"Testing multiple artifact types: '{artifact_types}'")
        # Fetch all artifacts with dynamic page size adjustment
        all_model_artifacts = fetch_all_artifacts_with_dynamic_paging(
            url_with_pagesize=f"{model_catalog_rest_url[0]}sources/{catalog_id}/models/{model_name}/artifacts?pageSize",
            headers=model_registry_rest_headers,
            page_size=100,
        )["items"]

        # Fetch filtered artifacts by type with dynamic page size adjustment
        artifact_type_artifacts = fetch_all_artifacts_with_dynamic_paging(
            url_with_pagesize=(
                f"{model_catalog_rest_url[0]}sources/{catalog_id}/models/{model_name}/artifacts?"
                f"artifactType={artifact_types}&pageSize"
            ),
            headers=model_registry_rest_headers,
            page_size=100,
        )["items"]

        assert len(artifact_type_artifacts) == len(all_model_artifacts), (
            f"Filter returned {len(artifact_type_artifacts)} artifacts, "
            f"but found {len(all_model_artifacts)} in complete list for {model_name}"
        )


<<<<<<< HEAD
class TestSearchModelsByFilterQuery:
    def test_search_models_by_filter_query(
        self: Self,
        model_catalog_rest_url: list[str],
        model_registry_rest_headers: dict[str, str],
    ):
        """
        RHOAIENG-33658: Tests that the API returns all models matching a given filter query and
        that the database results are consistent.
        """
        # using ILIKE for case-insensitive matching
        licenses = "'gemma','modified-mit'"
        languages = "language ILIKE '%iT%' OR language ILIKE '%De%'"
        filter_query = f"license IN ({licenses}) AND ({languages})"
        result = get_models_from_catalog_api(
            model_catalog_rest_url=model_catalog_rest_url,
            model_registry_rest_headers=model_registry_rest_headers,
            additional_params=f"&filterQuery={filter_query}",
        )
        for item in result["items"]:
            assert item["license"] in licenses, f"Item license {item['license']} not in {licenses}"
            assert any(language in item["language"] for language in ["it", "de"]), (
                f"Item language {item['language']} not in ['it', 'de']"
            )

        # TODO: check that the DB returns the same models

        LOGGER.info("All models match the filter query")

    def test_search_models_by_invalidfilter_query(
        self: Self,
        model_catalog_rest_url: list[str],
        model_registry_rest_headers: dict[str, str],
    ):
        """
        RHOAIENG-36938: Tests the API's response to invalid and non-matching filter queries.
        It verifies that an invalid filter query raises the correct error and
        that a query with no matches returns zero models.
        """
        non_existing_filter_query = "fake IN ('gemma','modified-mit'))"
        with pytest.raises(ResourceNotFoundError, match="invalid filter query"):
            get_models_from_catalog_api(
                model_catalog_rest_url=model_catalog_rest_url,
                model_registry_rest_headers=model_registry_rest_headers,
                additional_params=f"&filterQuery={non_existing_filter_query}",
            )
        no_result_filter_query = "license IN ('fake')"
        result = get_models_from_catalog_api(
            model_catalog_rest_url=model_catalog_rest_url,
            model_registry_rest_headers=model_registry_rest_headers,
            additional_params=f"&filterQuery={no_result_filter_query}",
        )
        LOGGER.info(f"Result: {result['size']}")
        assert result["size"] == 0, "Expected 0 models for a non-existing filter query"

    @pytest.mark.downstream_only
    def test_presence_performance_data_on_pod(
        self: Self,
        admin_client: DynamicClient,
        model_registry_namespace: str,
    ):
        """
        RHOAIENG-36938: Checks that performance data files exist for all models in the catalog pod.
        It ensures that each model has the required metadata and performance files present in the pod.
        """

        model_catalog_pod = get_model_catalog_pod(
            client=admin_client, model_registry_namespace=model_registry_namespace
        )[0]

        providers = model_catalog_pod.execute(container=CATALOG_CONTAINER, command=["ls", PERFORMANCE_DATA_DIR])
        for provider in providers.splitlines():
            if provider == "manifest.json":
                continue
            models = model_catalog_pod.execute(
                container=CATALOG_CONTAINER, command=["ls", f"{PERFORMANCE_DATA_DIR}/{provider}"]
            )
            for model in models.splitlines():
                if model == "provider.json":
                    continue
                result = model_catalog_pod.execute(
                    container=CATALOG_CONTAINER, command=["ls", f"{PERFORMANCE_DATA_DIR}/{provider}/{model}"]
                )
                # this is still pending a response from the team
                assert (
                    "metadata.json" in result and "performance.ndjson" in result and "evaluations.ndjson" in result
                ), f"No performance model data found on pod for model {model}: {result}"
        LOGGER.info("All models have performance data on catalog pod")
=======
class TestSearchModelCatalogQParameter:
    """Test suite for the 'q' search parameter functionality (RHOAIENG-36911)."""

    @pytest.mark.parametrize(
        "search_term",
        [
            "deepseek",
            "red hat",
            "granite-8b",
            "The Llama 4 collection of models are natively multimodal AI models that enable text and multimodal experiences. These models leverage a mixture-of-experts architecture to offer industry-leading performance in text and image understanding. These Llama 4 models mark the beginning of a new era for the Llama ecosystem. We are launching two efficient models in the Llama 4 series, Llama 4 Scout, a 17 billion parameter model with 16 experts, and Llama 4 Maverick, a 17 billion parameter model with 128 experts.",  # noqa: E501
        ],
    )
    def test_q_parameter_basic_search(
        self: Self,
        search_term: str,
        model_catalog_rest_url: list[str],
        model_registry_rest_headers: dict[str, str],
        model_registry_namespace: str,
    ):
        """Test basic search functionality with q parameter using database validation"""
        LOGGER.info(f"Testing search for term: {search_term}")

        response = get_models_from_catalog_api(
            model_catalog_rest_url=model_catalog_rest_url,
            model_registry_rest_headers=model_registry_rest_headers,
            q=search_term,
        )

        assert "items" in response
        models = response.get("items", [])

        LOGGER.info(f"Found {len(models)} models for search term '{search_term}'")

        # Validate API results against database query
        is_valid, errors = validate_search_results_against_database(
            api_response=response,
            search_term=search_term,
            namespace=model_registry_namespace,
        )

        assert is_valid, f"API search results do not match database query for '{search_term}': {errors}"

        # Additional validation: ensure returned models actually contain the search term
        for model in models:
            assert validate_model_contains_search_term(model, search_term), (
                f"Model '{model.get('name')}' doesn't contain search term '{search_term}' in any searchable field"
            )

    @pytest.mark.parametrize(
        "search_term,case_variant", [("granite", "GRANITE"), ("text", "TEXT"), ("deepseek", "DeepSeek")]
    )
    def test_q_parameter_case_insensitive(
        self: Self,
        search_term: str,
        case_variant: str,
        model_catalog_rest_url: list[str],
        model_registry_rest_headers: dict[str, str],
        model_registry_namespace: str,
    ):
        """Test that search is case insensitive using database validation"""
        LOGGER.info(f"Testing case insensitivity: '{search_term}' vs '{case_variant}'")

        response1 = get_models_from_catalog_api(
            model_catalog_rest_url=model_catalog_rest_url,
            model_registry_rest_headers=model_registry_rest_headers,
            q=search_term,
        )

        response2 = get_models_from_catalog_api(
            model_catalog_rest_url=model_catalog_rest_url,
            model_registry_rest_headers=model_registry_rest_headers,
            q=case_variant,
        )

        # Validate both responses against database
        is_valid1, errors1 = validate_search_results_against_database(
            api_response=response1,
            search_term=search_term,
            namespace=model_registry_namespace,
        )
        assert is_valid1, f"API search results do not match database query for '{search_term}': {errors1}"

        is_valid2, errors2 = validate_search_results_against_database(
            api_response=response2,
            search_term=case_variant,
            namespace=model_registry_namespace,
        )
        assert is_valid2, f"API search results do not match database query for '{case_variant}': {errors2}"

        models1 = response1.get("items", [])
        models2 = response2.get("items", [])

        model_ids1 = sorted([m.get("id") for m in models1])
        model_ids2 = sorted([m.get("id") for m in models2])

        assert model_ids1 == model_ids2, (
            f"Case insensitive search failed:\n"
            f"'{search_term}' returned {len(models1)} models\n"
            f"'{case_variant}' returned {len(models2)} models"
        )

    def test_q_parameter_no_results(
        self: Self,
        model_catalog_rest_url: list[str],
        model_registry_rest_headers: dict[str, str],
        model_registry_namespace: str,
    ):
        """Test search with term that should return no results using database validation"""
        nonexistent_term = "nonexistent_search_term_12345_abcdef"
        LOGGER.info(f"Testing search for nonexistent term: {nonexistent_term}")

        response = get_models_from_catalog_api(
            model_catalog_rest_url=model_catalog_rest_url,
            model_registry_rest_headers=model_registry_rest_headers,
            q=nonexistent_term,
        )

        # Validate API results against database query
        is_valid, errors = validate_search_results_against_database(
            api_response=response,
            search_term=nonexistent_term,
            namespace=model_registry_namespace,
        )
        assert is_valid, f"API search results do not match database query for '{nonexistent_term}': {errors}"

        models = response.get("items", [])
        assert len(models) == 0, f"Expected no results for '{nonexistent_term}', got {len(models)} models"

    @pytest.mark.parametrize("search_term", ["", None])
    def test_q_parameter_empty_query(
        self: Self,
        search_term,
        model_catalog_rest_url: list[str],
        model_registry_rest_headers: dict[str, str],
    ):
        """Test behavior with empty or None q parameter using database validation"""
        LOGGER.info(f"Testing empty query: {repr(search_term)}")

        response = get_models_from_catalog_api(
            model_catalog_rest_url=model_catalog_rest_url,
            model_registry_rest_headers=model_registry_rest_headers,
            q=search_term,
        )

        models = response.get("items", [])
        LOGGER.info(f"Empty/None query returned {len(models)} models")

    def test_q_parameter_with_source_label_filter(
        self: Self,
        model_catalog_rest_url: list[str],
        model_registry_rest_headers: dict[str, str],
    ):
        """Test q parameter combined with source_label filtering using database validation"""
        search_term = "granite"
        source_label = REDHAT_AI_CATALOG_NAME

        LOGGER.info(f"Testing combined search: q='{search_term}' with sourceLabel='{source_label}'")

        response = get_models_from_catalog_api(
            model_catalog_rest_url=model_catalog_rest_url,
            model_registry_rest_headers=model_registry_rest_headers,
            q=search_term,
            source_label=source_label,
        )

        models = response.get("items", [])
        LOGGER.info(f"Combined filter returned {len(models)} models")

        # Validate that all returned models match the search term (the search part of the combined query)
        for model in models:
            assert validate_model_contains_search_term(model, search_term), (
                f"Model '{model.get('name')}' doesn't contain search term '{search_term}'"
            )

        # Get search results without source filter to compare subset relationship
        search_only_response = get_models_from_catalog_api(
            model_catalog_rest_url=model_catalog_rest_url,
            model_registry_rest_headers=model_registry_rest_headers,
            q=search_term,
        )

        # Combined filter results should be a subset of search-only results
        search_only_model_ids = set(m.get("id") for m in search_only_response.get("items", []))
        combined_model_ids = set(m.get("id") for m in models)

        assert combined_model_ids.issubset(search_only_model_ids), (
            f"Combined filter results should be a subset of search-only results. "
            f"Extra models in combined: {combined_model_ids - search_only_model_ids}"
        )
>>>>>>> bbbd4ef2
<|MERGE_RESOLUTION|>--- conflicted
+++ resolved
@@ -8,13 +8,10 @@
     VALIDATED_CATALOG_ID,
     MODEL_ARTIFACT_TYPE,
     METRICS_ARTIFACT_TYPE,
-<<<<<<< HEAD
+    REDHAT_AI_CATALOG_NAME,
+    REDHAT_AI_VALIDATED_UNESCAPED_CATALOG_NAME,
     CATALOG_CONTAINER,
     PERFORMANCE_DATA_DIR,
-=======
-    REDHAT_AI_CATALOG_NAME,
-    REDHAT_AI_VALIDATED_UNESCAPED_CATALOG_NAME,
->>>>>>> bbbd4ef2
 )
 from tests.model_registry.model_catalog.utils import (
     get_models_from_catalog_api,
@@ -305,7 +302,197 @@
         )
 
 
-<<<<<<< HEAD
+class TestSearchModelCatalogQParameter:
+    """Test suite for the 'q' search parameter functionality (RHOAIENG-36911)."""
+
+    @pytest.mark.parametrize(
+        "search_term",
+        [
+            "deepseek",
+            "red hat",
+            "granite-8b",
+            "The Llama 4 collection of models are natively multimodal AI models that enable text and multimodal experiences. These models leverage a mixture-of-experts architecture to offer industry-leading performance in text and image understanding. These Llama 4 models mark the beginning of a new era for the Llama ecosystem. We are launching two efficient models in the Llama 4 series, Llama 4 Scout, a 17 billion parameter model with 16 experts, and Llama 4 Maverick, a 17 billion parameter model with 128 experts.",  # noqa: E501
+        ],
+    )
+    def test_q_parameter_basic_search(
+        self: Self,
+        search_term: str,
+        model_catalog_rest_url: list[str],
+        model_registry_rest_headers: dict[str, str],
+        model_registry_namespace: str,
+    ):
+        """Test basic search functionality with q parameter using database validation"""
+        LOGGER.info(f"Testing search for term: {search_term}")
+
+        response = get_models_from_catalog_api(
+            model_catalog_rest_url=model_catalog_rest_url,
+            model_registry_rest_headers=model_registry_rest_headers,
+            q=search_term,
+        )
+
+        assert "items" in response
+        models = response.get("items", [])
+
+        LOGGER.info(f"Found {len(models)} models for search term '{search_term}'")
+
+        # Validate API results against database query
+        is_valid, errors = validate_search_results_against_database(
+            api_response=response,
+            search_term=search_term,
+            namespace=model_registry_namespace,
+        )
+
+        assert is_valid, f"API search results do not match database query for '{search_term}': {errors}"
+
+        # Additional validation: ensure returned models actually contain the search term
+        for model in models:
+            assert validate_model_contains_search_term(model, search_term), (
+                f"Model '{model.get('name')}' doesn't contain search term '{search_term}' in any searchable field"
+            )
+
+    @pytest.mark.parametrize(
+        "search_term,case_variant", [("granite", "GRANITE"), ("text", "TEXT"), ("deepseek", "DeepSeek")]
+    )
+    def test_q_parameter_case_insensitive(
+        self: Self,
+        search_term: str,
+        case_variant: str,
+        model_catalog_rest_url: list[str],
+        model_registry_rest_headers: dict[str, str],
+        model_registry_namespace: str,
+    ):
+        """Test that search is case insensitive using database validation"""
+        LOGGER.info(f"Testing case insensitivity: '{search_term}' vs '{case_variant}'")
+
+        response1 = get_models_from_catalog_api(
+            model_catalog_rest_url=model_catalog_rest_url,
+            model_registry_rest_headers=model_registry_rest_headers,
+            q=search_term,
+        )
+
+        response2 = get_models_from_catalog_api(
+            model_catalog_rest_url=model_catalog_rest_url,
+            model_registry_rest_headers=model_registry_rest_headers,
+            q=case_variant,
+        )
+
+        # Validate both responses against database
+        is_valid1, errors1 = validate_search_results_against_database(
+            api_response=response1,
+            search_term=search_term,
+            namespace=model_registry_namespace,
+        )
+        assert is_valid1, f"API search results do not match database query for '{search_term}': {errors1}"
+
+        is_valid2, errors2 = validate_search_results_against_database(
+            api_response=response2,
+            search_term=case_variant,
+            namespace=model_registry_namespace,
+        )
+        assert is_valid2, f"API search results do not match database query for '{case_variant}': {errors2}"
+
+        models1 = response1.get("items", [])
+        models2 = response2.get("items", [])
+
+        model_ids1 = sorted([m.get("id") for m in models1])
+        model_ids2 = sorted([m.get("id") for m in models2])
+
+        assert model_ids1 == model_ids2, (
+            f"Case insensitive search failed:\n"
+            f"'{search_term}' returned {len(models1)} models\n"
+            f"'{case_variant}' returned {len(models2)} models"
+        )
+
+    def test_q_parameter_no_results(
+        self: Self,
+        model_catalog_rest_url: list[str],
+        model_registry_rest_headers: dict[str, str],
+        model_registry_namespace: str,
+    ):
+        """Test search with term that should return no results using database validation"""
+        nonexistent_term = "nonexistent_search_term_12345_abcdef"
+        LOGGER.info(f"Testing search for nonexistent term: {nonexistent_term}")
+
+        response = get_models_from_catalog_api(
+            model_catalog_rest_url=model_catalog_rest_url,
+            model_registry_rest_headers=model_registry_rest_headers,
+            q=nonexistent_term,
+        )
+
+        # Validate API results against database query
+        is_valid, errors = validate_search_results_against_database(
+            api_response=response,
+            search_term=nonexistent_term,
+            namespace=model_registry_namespace,
+        )
+        assert is_valid, f"API search results do not match database query for '{nonexistent_term}': {errors}"
+
+        models = response.get("items", [])
+        assert len(models) == 0, f"Expected no results for '{nonexistent_term}', got {len(models)} models"
+
+    @pytest.mark.parametrize("search_term", ["", None])
+    def test_q_parameter_empty_query(
+        self: Self,
+        search_term,
+        model_catalog_rest_url: list[str],
+        model_registry_rest_headers: dict[str, str],
+    ):
+        """Test behavior with empty or None q parameter using database validation"""
+        LOGGER.info(f"Testing empty query: {repr(search_term)}")
+
+        response = get_models_from_catalog_api(
+            model_catalog_rest_url=model_catalog_rest_url,
+            model_registry_rest_headers=model_registry_rest_headers,
+            q=search_term,
+        )
+
+        models = response.get("items", [])
+        LOGGER.info(f"Empty/None query returned {len(models)} models")
+
+    def test_q_parameter_with_source_label_filter(
+        self: Self,
+        model_catalog_rest_url: list[str],
+        model_registry_rest_headers: dict[str, str],
+    ):
+        """Test q parameter combined with source_label filtering using database validation"""
+        search_term = "granite"
+        source_label = REDHAT_AI_CATALOG_NAME
+
+        LOGGER.info(f"Testing combined search: q='{search_term}' with sourceLabel='{source_label}'")
+
+        response = get_models_from_catalog_api(
+            model_catalog_rest_url=model_catalog_rest_url,
+            model_registry_rest_headers=model_registry_rest_headers,
+            q=search_term,
+            source_label=source_label,
+        )
+
+        models = response.get("items", [])
+        LOGGER.info(f"Combined filter returned {len(models)} models")
+
+        # Validate that all returned models match the search term (the search part of the combined query)
+        for model in models:
+            assert validate_model_contains_search_term(model, search_term), (
+                f"Model '{model.get('name')}' doesn't contain search term '{search_term}'"
+            )
+
+        # Get search results without source filter to compare subset relationship
+        search_only_response = get_models_from_catalog_api(
+            model_catalog_rest_url=model_catalog_rest_url,
+            model_registry_rest_headers=model_registry_rest_headers,
+            q=search_term,
+        )
+
+        # Combined filter results should be a subset of search-only results
+        search_only_model_ids = set(m.get("id") for m in search_only_response.get("items", []))
+        combined_model_ids = set(m.get("id") for m in models)
+
+        assert combined_model_ids.issubset(search_only_model_ids), (
+            f"Combined filter results should be a subset of search-only results. "
+            f"Extra models in combined: {combined_model_ids - search_only_model_ids}"
+        )
+
+
 class TestSearchModelsByFilterQuery:
     def test_search_models_by_filter_query(
         self: Self,
@@ -393,195 +580,4 @@
                 assert (
                     "metadata.json" in result and "performance.ndjson" in result and "evaluations.ndjson" in result
                 ), f"No performance model data found on pod for model {model}: {result}"
-        LOGGER.info("All models have performance data on catalog pod")
-=======
-class TestSearchModelCatalogQParameter:
-    """Test suite for the 'q' search parameter functionality (RHOAIENG-36911)."""
-
-    @pytest.mark.parametrize(
-        "search_term",
-        [
-            "deepseek",
-            "red hat",
-            "granite-8b",
-            "The Llama 4 collection of models are natively multimodal AI models that enable text and multimodal experiences. These models leverage a mixture-of-experts architecture to offer industry-leading performance in text and image understanding. These Llama 4 models mark the beginning of a new era for the Llama ecosystem. We are launching two efficient models in the Llama 4 series, Llama 4 Scout, a 17 billion parameter model with 16 experts, and Llama 4 Maverick, a 17 billion parameter model with 128 experts.",  # noqa: E501
-        ],
-    )
-    def test_q_parameter_basic_search(
-        self: Self,
-        search_term: str,
-        model_catalog_rest_url: list[str],
-        model_registry_rest_headers: dict[str, str],
-        model_registry_namespace: str,
-    ):
-        """Test basic search functionality with q parameter using database validation"""
-        LOGGER.info(f"Testing search for term: {search_term}")
-
-        response = get_models_from_catalog_api(
-            model_catalog_rest_url=model_catalog_rest_url,
-            model_registry_rest_headers=model_registry_rest_headers,
-            q=search_term,
-        )
-
-        assert "items" in response
-        models = response.get("items", [])
-
-        LOGGER.info(f"Found {len(models)} models for search term '{search_term}'")
-
-        # Validate API results against database query
-        is_valid, errors = validate_search_results_against_database(
-            api_response=response,
-            search_term=search_term,
-            namespace=model_registry_namespace,
-        )
-
-        assert is_valid, f"API search results do not match database query for '{search_term}': {errors}"
-
-        # Additional validation: ensure returned models actually contain the search term
-        for model in models:
-            assert validate_model_contains_search_term(model, search_term), (
-                f"Model '{model.get('name')}' doesn't contain search term '{search_term}' in any searchable field"
-            )
-
-    @pytest.mark.parametrize(
-        "search_term,case_variant", [("granite", "GRANITE"), ("text", "TEXT"), ("deepseek", "DeepSeek")]
-    )
-    def test_q_parameter_case_insensitive(
-        self: Self,
-        search_term: str,
-        case_variant: str,
-        model_catalog_rest_url: list[str],
-        model_registry_rest_headers: dict[str, str],
-        model_registry_namespace: str,
-    ):
-        """Test that search is case insensitive using database validation"""
-        LOGGER.info(f"Testing case insensitivity: '{search_term}' vs '{case_variant}'")
-
-        response1 = get_models_from_catalog_api(
-            model_catalog_rest_url=model_catalog_rest_url,
-            model_registry_rest_headers=model_registry_rest_headers,
-            q=search_term,
-        )
-
-        response2 = get_models_from_catalog_api(
-            model_catalog_rest_url=model_catalog_rest_url,
-            model_registry_rest_headers=model_registry_rest_headers,
-            q=case_variant,
-        )
-
-        # Validate both responses against database
-        is_valid1, errors1 = validate_search_results_against_database(
-            api_response=response1,
-            search_term=search_term,
-            namespace=model_registry_namespace,
-        )
-        assert is_valid1, f"API search results do not match database query for '{search_term}': {errors1}"
-
-        is_valid2, errors2 = validate_search_results_against_database(
-            api_response=response2,
-            search_term=case_variant,
-            namespace=model_registry_namespace,
-        )
-        assert is_valid2, f"API search results do not match database query for '{case_variant}': {errors2}"
-
-        models1 = response1.get("items", [])
-        models2 = response2.get("items", [])
-
-        model_ids1 = sorted([m.get("id") for m in models1])
-        model_ids2 = sorted([m.get("id") for m in models2])
-
-        assert model_ids1 == model_ids2, (
-            f"Case insensitive search failed:\n"
-            f"'{search_term}' returned {len(models1)} models\n"
-            f"'{case_variant}' returned {len(models2)} models"
-        )
-
-    def test_q_parameter_no_results(
-        self: Self,
-        model_catalog_rest_url: list[str],
-        model_registry_rest_headers: dict[str, str],
-        model_registry_namespace: str,
-    ):
-        """Test search with term that should return no results using database validation"""
-        nonexistent_term = "nonexistent_search_term_12345_abcdef"
-        LOGGER.info(f"Testing search for nonexistent term: {nonexistent_term}")
-
-        response = get_models_from_catalog_api(
-            model_catalog_rest_url=model_catalog_rest_url,
-            model_registry_rest_headers=model_registry_rest_headers,
-            q=nonexistent_term,
-        )
-
-        # Validate API results against database query
-        is_valid, errors = validate_search_results_against_database(
-            api_response=response,
-            search_term=nonexistent_term,
-            namespace=model_registry_namespace,
-        )
-        assert is_valid, f"API search results do not match database query for '{nonexistent_term}': {errors}"
-
-        models = response.get("items", [])
-        assert len(models) == 0, f"Expected no results for '{nonexistent_term}', got {len(models)} models"
-
-    @pytest.mark.parametrize("search_term", ["", None])
-    def test_q_parameter_empty_query(
-        self: Self,
-        search_term,
-        model_catalog_rest_url: list[str],
-        model_registry_rest_headers: dict[str, str],
-    ):
-        """Test behavior with empty or None q parameter using database validation"""
-        LOGGER.info(f"Testing empty query: {repr(search_term)}")
-
-        response = get_models_from_catalog_api(
-            model_catalog_rest_url=model_catalog_rest_url,
-            model_registry_rest_headers=model_registry_rest_headers,
-            q=search_term,
-        )
-
-        models = response.get("items", [])
-        LOGGER.info(f"Empty/None query returned {len(models)} models")
-
-    def test_q_parameter_with_source_label_filter(
-        self: Self,
-        model_catalog_rest_url: list[str],
-        model_registry_rest_headers: dict[str, str],
-    ):
-        """Test q parameter combined with source_label filtering using database validation"""
-        search_term = "granite"
-        source_label = REDHAT_AI_CATALOG_NAME
-
-        LOGGER.info(f"Testing combined search: q='{search_term}' with sourceLabel='{source_label}'")
-
-        response = get_models_from_catalog_api(
-            model_catalog_rest_url=model_catalog_rest_url,
-            model_registry_rest_headers=model_registry_rest_headers,
-            q=search_term,
-            source_label=source_label,
-        )
-
-        models = response.get("items", [])
-        LOGGER.info(f"Combined filter returned {len(models)} models")
-
-        # Validate that all returned models match the search term (the search part of the combined query)
-        for model in models:
-            assert validate_model_contains_search_term(model, search_term), (
-                f"Model '{model.get('name')}' doesn't contain search term '{search_term}'"
-            )
-
-        # Get search results without source filter to compare subset relationship
-        search_only_response = get_models_from_catalog_api(
-            model_catalog_rest_url=model_catalog_rest_url,
-            model_registry_rest_headers=model_registry_rest_headers,
-            q=search_term,
-        )
-
-        # Combined filter results should be a subset of search-only results
-        search_only_model_ids = set(m.get("id") for m in search_only_response.get("items", []))
-        combined_model_ids = set(m.get("id") for m in models)
-
-        assert combined_model_ids.issubset(search_only_model_ids), (
-            f"Combined filter results should be a subset of search-only results. "
-            f"Extra models in combined: {combined_model_ids - search_only_model_ids}"
-        )
->>>>>>> bbbd4ef2
+        LOGGER.info("All models have performance data on catalog pod")