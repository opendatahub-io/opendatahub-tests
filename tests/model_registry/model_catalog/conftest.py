import random
from typing import Generator, Any
import requests

from simple_logger.logger import get_logger
import yaml
import pytest
from kubernetes.dynamic import DynamicClient

from ocp_resources.config_map import ConfigMap
from ocp_resources.resource import ResourceEditor

from ocp_resources.service_account import ServiceAccount
from tests.model_registry.model_catalog.constants import (
    SAMPLE_MODEL_NAME3,
    DEFAULT_CATALOG_FILE,
    CATALOG_CONTAINER,
    REDHAT_AI_CATALOG_ID,
)
<<<<<<< HEAD
from tests.model_registry.constants import (
    CUSTOM_CATALOG_ID1,
    DEFAULT_MODEL_CATALOG_CM,
    DEFAULT_CUSTOM_MODEL_CATALOG,
)
=======
from tests.model_registry.model_catalog.utils import get_models_from_catalog_api
from tests.model_registry.constants import CUSTOM_CATALOG_ID1
>>>>>>> 6c29e38a
from tests.model_registry.utils import (
    get_rest_headers,
    is_model_catalog_ready,
    get_model_catalog_pod,
    wait_for_model_catalog_api,
    execute_get_command,
    get_model_str,
    get_mr_user_token,
)
from utilities.infra import get_openshift_token, create_inference_token, login_with_user_password


LOGGER = get_logger(name=__name__)


@pytest.fixture(scope="session")
def enabled_model_catalog_config_map(
    admin_client: DynamicClient,
    model_registry_namespace: str,
) -> ConfigMap:
    """
    Enable all catalogs in the default model catalog configmap
    """
    # Get operator-managed default sources ConfigMap
    default_sources_cm = ConfigMap(
        name=DEFAULT_MODEL_CATALOG_CM, client=admin_client, namespace=model_registry_namespace, ensure_exists=True
    )

    # Get the sources.yaml content from default sources
    default_sources_yaml = default_sources_cm.instance.data.get("sources.yaml", "")

    # Parse the YAML and extract only catalogs, enabling each one
    parsed_yaml = yaml.safe_load(default_sources_yaml)
    if parsed_yaml and "catalogs" in parsed_yaml:
        for catalog in parsed_yaml["catalogs"]:
            catalog["enabled"] = True
        enabled_yaml_dict = {"catalogs": parsed_yaml["catalogs"]}
        enabled_sources_yaml = yaml.dump(enabled_yaml_dict, default_flow_style=False, sort_keys=False)
    else:
        LOGGER.warning("No catalogs found in default sources ConfigMap")
        enabled_sources_yaml = default_sources_yaml

    LOGGER.info("Adding enabled catalogs to model-catalog-sources ConfigMap")

    # Get user-managed sources ConfigMap
    user_sources_cm = ConfigMap(
        name=DEFAULT_CUSTOM_MODEL_CATALOG, client=admin_client, namespace=model_registry_namespace, ensure_exists=True
    )

    patches = {"data": {"sources.yaml": enabled_sources_yaml}}

    with ResourceEditor(patches={user_sources_cm: patches}):
        is_model_catalog_ready(client=admin_client, model_registry_namespace=model_registry_namespace)
        yield user_sources_cm


@pytest.fixture(scope="class")
def model_catalog_config_map(
    request: pytest.FixtureRequest, admin_client: DynamicClient, model_registry_namespace: str
) -> ConfigMap:
    """Parameterized fixture that takes a dict with configmap_name key and ensures it exists"""
    param = getattr(request, "param", {})
    configmap_name = param.get("configmap_name", "model-catalog-default-sources")
    return ConfigMap(name=configmap_name, client=admin_client, namespace=model_registry_namespace, ensure_exists=True)


@pytest.fixture(scope="class")
def updated_catalog_config_map(
    pytestconfig: pytest.Config,
    request: pytest.FixtureRequest,
    catalog_config_map: ConfigMap,
    model_registry_namespace: str,
    admin_client: DynamicClient,
    model_catalog_rest_url: list[str],
    model_registry_rest_headers: dict[str, str],
) -> Generator[ConfigMap, None, None]:
    if pytestconfig.option.post_upgrade or pytestconfig.option.pre_upgrade:
        yield catalog_config_map
    else:
        patches = {"data": {"sources.yaml": request.param["sources_yaml"]}}
        if "sample_yaml" in request.param:
            for key in request.param["sample_yaml"]:
                patches["data"][key] = request.param["sample_yaml"][key]

        with ResourceEditor(patches={catalog_config_map: patches}):
            is_model_catalog_ready(client=admin_client, model_registry_namespace=model_registry_namespace)
            wait_for_model_catalog_api(url=model_catalog_rest_url[0], headers=model_registry_rest_headers)
            yield catalog_config_map
        is_model_catalog_ready(client=admin_client, model_registry_namespace=model_registry_namespace)


@pytest.fixture(scope="class")
def expected_catalog_values(request: pytest.FixtureRequest) -> dict[str, str]:
    return request.param


@pytest.fixture(scope="function")
def update_configmap_data_add_model(
    request: pytest.FixtureRequest,
    catalog_config_map: ConfigMap,
    model_registry_namespace: str,
    admin_client: DynamicClient,
    model_catalog_rest_url: list[str],
    model_registry_rest_headers: dict[str, str],
) -> Generator[ConfigMap, None, None]:
    patches = catalog_config_map.instance.to_dict()
    patches["data"][f"{CUSTOM_CATALOG_ID1.replace('_', '-')}.yaml"] += get_model_str(model=SAMPLE_MODEL_NAME3)
    with ResourceEditor(patches={catalog_config_map: patches}):
        is_model_catalog_ready(client=admin_client, model_registry_namespace=model_registry_namespace)
        wait_for_model_catalog_api(url=model_catalog_rest_url[0], headers=model_registry_rest_headers)
        yield catalog_config_map
    is_model_catalog_ready(client=admin_client, model_registry_namespace=model_registry_namespace)


@pytest.fixture(scope="class")
def user_token_for_api_calls(
    is_byoidc: bool,
    admin_client: DynamicClient,
    request: pytest.FixtureRequest,
    original_user: str,
    api_server_url: str,
    user_credentials_rbac: dict[str, str],
    service_account: ServiceAccount,
) -> Generator[str, None, None]:
    param = getattr(request, "param", {})
    user = param.get("user_type", "admin")
    LOGGER.info("User used: %s", user)
    if user == "admin":
        LOGGER.info("Logging in as admin user")
        yield get_openshift_token()
    elif user == "test":
        if not is_byoidc:
            login_with_user_password(
                api_address=api_server_url,
                user=user_credentials_rbac["username"],
                password=user_credentials_rbac["password"],
            )
            yield get_openshift_token()
            LOGGER.info(f"Logging in as {original_user}")
            login_with_user_password(
                api_address=api_server_url,
                user=original_user,
            )
        else:
            yield get_mr_user_token(admin_client=admin_client, user_credentials_rbac=user_credentials_rbac)
    elif user == "sa_user":
        yield create_inference_token(service_account)
    else:
        raise RuntimeError(f"Unknown user type: {user}")


@pytest.fixture(scope="function")
def randomly_picked_model_from_catalog_api_by_source(
    model_catalog_rest_url: list[str],
    user_token_for_api_calls: str,
    model_registry_rest_headers: dict[str, str],
    request: pytest.FixtureRequest,
) -> tuple[dict[Any, Any], str, str]:
    """Pick a random model from a specific catalog (function-scoped for test isolation)

    Supports parameterized headers via 'header_type':
    - 'user_token': Uses user_token_for_api_calls (default for user-specific tests)
    - 'registry': Uses model_registry_rest_headers (for catalog/registry tests)

    Accepts 'catalog_id' or 'source' (alias) to specify the catalog.
    """
    param = getattr(request, "param", {})
    # Support both 'catalog_id' and 'source' for backward compatibility
    catalog_id = param.get("catalog_id") or param.get("source", REDHAT_AI_CATALOG_ID)
    header_type = param.get("header_type", "user_token")

    # Select headers based on header_type
    if header_type == "registry":
        headers = model_registry_rest_headers
    else:
        headers = get_rest_headers(token=user_token_for_api_calls)

    LOGGER.info(f"Picking random model from catalog: {catalog_id} with header_type: {header_type}")

    models_response = execute_get_command(
        url=f"{model_catalog_rest_url[0]}models?source={catalog_id}&pageSize=100",
        headers=headers,
    )
    models = models_response.get("items", [])
    assert models, f"No models found for catalog: {catalog_id}"
    LOGGER.info(f"{len(models)} models found in catalog {catalog_id}")

    random_model = random.choice(seq=models)

    model_name = random_model.get("name")
    assert model_name, "Model name not found in random model"
    assert random_model.get("source_id") == catalog_id, f"Catalog ID (source_id) mismatch for model {model_name}"
    LOGGER.info(f"Testing model '{model_name}' from catalog '{catalog_id}'")

    return random_model, model_name, catalog_id


@pytest.fixture(scope="class")
def default_model_catalog_yaml_content(admin_client: DynamicClient, model_registry_namespace: str) -> dict[Any, Any]:
    model_catalog_pod = get_model_catalog_pod(client=admin_client, model_registry_namespace=model_registry_namespace)[0]
    return yaml.safe_load(model_catalog_pod.execute(command=["cat", DEFAULT_CATALOG_FILE], container=CATALOG_CONTAINER))


@pytest.fixture(scope="class")
def default_catalog_api_response(
    model_catalog_rest_url: list[str], model_registry_rest_headers: dict[str, str]
) -> dict[Any, Any]:
    """Fetch all models from default catalog API (used for data validation tests)"""
    return execute_get_command(
        url=f"{model_catalog_rest_url[0]}models?source={REDHAT_AI_CATALOG_ID}&pageSize=100",
        headers=model_registry_rest_headers,
    )


@pytest.fixture(scope="class")
def catalog_openapi_schema() -> dict[Any, Any]:
    """Fetch and cache the catalog OpenAPI schema (fetched once per class)"""
    OPENAPI_SCHEMA_URL = "https://raw.githubusercontent.com/kubeflow/model-registry/main/api/openapi/catalog.yaml"
    response = requests.get(OPENAPI_SCHEMA_URL, timeout=10)
    response.raise_for_status()
    return yaml.safe_load(response.text)


@pytest.fixture
def models_from_filter_query(
    request,
    model_catalog_rest_url: list[str],
    model_registry_rest_headers: dict[str, str],
) -> list[str]:
    """
    Fixture that runs get_models_from_catalog_api with the given filter_query,
    asserts that models are returned, and returns list of model names.
    """
    filter_query = request.param

    models = get_models_from_catalog_api(
        model_catalog_rest_url=model_catalog_rest_url,
        model_registry_rest_headers=model_registry_rest_headers,
        additional_params=f"&filterQuery={filter_query}",
    )["items"]

    assert models, f"No models returned from filter query: {filter_query}"

    model_names = [model["name"] for model in models]
    LOGGER.info(f"Filter query '{filter_query}' returned {len(model_names)} models: {', '.join(model_names)}")

    return model_names<|MERGE_RESOLUTION|>--- conflicted
+++ resolved
@@ -17,16 +17,12 @@
     CATALOG_CONTAINER,
     REDHAT_AI_CATALOG_ID,
 )
-<<<<<<< HEAD
+from tests.model_registry.model_catalog.utils import get_models_from_catalog_api
 from tests.model_registry.constants import (
     CUSTOM_CATALOG_ID1,
     DEFAULT_MODEL_CATALOG_CM,
     DEFAULT_CUSTOM_MODEL_CATALOG,
 )
-=======
-from tests.model_registry.model_catalog.utils import get_models_from_catalog_api
-from tests.model_registry.constants import CUSTOM_CATALOG_ID1
->>>>>>> 6c29e38a
 from tests.model_registry.utils import (
     get_rest_headers,
     is_model_catalog_ready,
