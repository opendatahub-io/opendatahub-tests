import random
from typing import Generator, Any
import requests

from simple_logger.logger import get_logger
import yaml
import pytest
from kubernetes.dynamic import DynamicClient

from ocp_resources.config_map import ConfigMap
from ocp_resources.resource import ResourceEditor

from ocp_resources.service_account import ServiceAccount
from tests.model_registry.model_catalog.constants import (
    SAMPLE_MODEL_NAME3,
    DEFAULT_CATALOG_FILE,
    CATALOG_CONTAINER,
    REDHAT_AI_CATALOG_ID,
)
from tests.model_registry.model_catalog.utils import get_models_from_catalog_api
<<<<<<< HEAD
from tests.model_registry.constants import (
    CUSTOM_CATALOG_ID1,
    DEFAULT_MODEL_CATALOG_CM,
    DEFAULT_CUSTOM_MODEL_CATALOG,
)
=======
from tests.model_registry.constants import CUSTOM_CATALOG_ID1, DEFAULT_CUSTOM_MODEL_CATALOG
>>>>>>> 23e27908
from tests.model_registry.utils import (
    get_rest_headers,
    is_model_catalog_ready,
    get_model_catalog_pod,
    wait_for_model_catalog_api,
    execute_get_command,
    get_model_str,
    get_mr_user_token,
)
from utilities.infra import get_openshift_token, create_inference_token, login_with_user_password


LOGGER = get_logger(name=__name__)


@pytest.fixture(scope="session")
def enabled_model_catalog_config_map(
    admin_client: DynamicClient,
    model_registry_namespace: str,
) -> ConfigMap:
    """
    Enable all catalogs in the default model catalog configmap
    """
    # Get operator-managed default sources ConfigMap
    default_sources_cm = ConfigMap(
        name=DEFAULT_MODEL_CATALOG_CM, client=admin_client, namespace=model_registry_namespace, ensure_exists=True
    )

    # Get the sources.yaml content from default sources
    default_sources_yaml = default_sources_cm.instance.data.get("sources.yaml", "")

    # Parse the YAML and extract only catalogs, enabling each one
    parsed_yaml = yaml.safe_load(default_sources_yaml)
    if not parsed_yaml or "catalogs" not in parsed_yaml:
        raise RuntimeError("No catalogs found in default sources ConfigMap")

    for catalog in parsed_yaml["catalogs"]:
        catalog["enabled"] = True
    enabled_yaml_dict = {"catalogs": parsed_yaml["catalogs"]}
    enabled_sources_yaml = yaml.dump(enabled_yaml_dict, default_flow_style=False, sort_keys=False)

    LOGGER.info("Adding enabled catalogs to model-catalog-sources ConfigMap")

    # Get user-managed sources ConfigMap
    user_sources_cm = ConfigMap(
        name=DEFAULT_CUSTOM_MODEL_CATALOG, client=admin_client, namespace=model_registry_namespace, ensure_exists=True
    )

    patches = {"data": {"sources.yaml": enabled_sources_yaml}}

    with ResourceEditor(patches={user_sources_cm: patches}):
        is_model_catalog_ready(client=admin_client, model_registry_namespace=model_registry_namespace)
        yield user_sources_cm


@pytest.fixture(scope="class")
def model_catalog_config_map(
    request: pytest.FixtureRequest, admin_client: DynamicClient, model_registry_namespace: str
) -> ConfigMap:
    """Parameterized fixture that takes a dict with configmap_name key and ensures it exists"""
    param = getattr(request, "param", {})
    configmap_name = param.get("configmap_name", "model-catalog-default-sources")
    return ConfigMap(name=configmap_name, client=admin_client, namespace=model_registry_namespace, ensure_exists=True)


@pytest.fixture(scope="class")
def updated_catalog_config_map(
    pytestconfig: pytest.Config,
    request: pytest.FixtureRequest,
    catalog_config_map: ConfigMap,
    model_registry_namespace: str,
    admin_client: DynamicClient,
    model_catalog_rest_url: list[str],
    model_registry_rest_headers: dict[str, str],
) -> Generator[ConfigMap, None, None]:
    if pytestconfig.option.post_upgrade or pytestconfig.option.pre_upgrade:
        yield catalog_config_map
    else:
        patches = {"data": {"sources.yaml": request.param["sources_yaml"]}}
        if "sample_yaml" in request.param:
            for key in request.param["sample_yaml"]:
                patches["data"][key] = request.param["sample_yaml"][key]

        with ResourceEditor(patches={catalog_config_map: patches}):
            is_model_catalog_ready(client=admin_client, model_registry_namespace=model_registry_namespace)
            wait_for_model_catalog_api(url=model_catalog_rest_url[0], headers=model_registry_rest_headers)
            yield catalog_config_map
        is_model_catalog_ready(client=admin_client, model_registry_namespace=model_registry_namespace)


@pytest.fixture(scope="class")
def expected_catalog_values(request: pytest.FixtureRequest) -> dict[str, str]:
    return request.param


@pytest.fixture(scope="function")
def update_configmap_data_add_model(
    request: pytest.FixtureRequest,
    catalog_config_map: ConfigMap,
    model_registry_namespace: str,
    admin_client: DynamicClient,
    model_catalog_rest_url: list[str],
    model_registry_rest_headers: dict[str, str],
) -> Generator[ConfigMap, None, None]:
    patches = catalog_config_map.instance.to_dict()
    patches["data"][f"{CUSTOM_CATALOG_ID1.replace('_', '-')}.yaml"] += get_model_str(model=SAMPLE_MODEL_NAME3)
    with ResourceEditor(patches={catalog_config_map: patches}):
        is_model_catalog_ready(client=admin_client, model_registry_namespace=model_registry_namespace)
        wait_for_model_catalog_api(url=model_catalog_rest_url[0], headers=model_registry_rest_headers)
        yield catalog_config_map
    is_model_catalog_ready(client=admin_client, model_registry_namespace=model_registry_namespace)


@pytest.fixture(scope="class")
def user_token_for_api_calls(
    is_byoidc: bool,
    admin_client: DynamicClient,
    request: pytest.FixtureRequest,
    original_user: str,
    api_server_url: str,
    user_credentials_rbac: dict[str, str],
    service_account: ServiceAccount,
) -> Generator[str, None, None]:
    param = getattr(request, "param", {})
    user = param.get("user_type", "admin")
    LOGGER.info("User used: %s", user)
    if user == "admin":
        LOGGER.info("Logging in as admin user")
        yield get_openshift_token()
    elif user == "test":
        if not is_byoidc:
            login_with_user_password(
                api_address=api_server_url,
                user=user_credentials_rbac["username"],
                password=user_credentials_rbac["password"],
            )
            yield get_openshift_token()
            LOGGER.info(f"Logging in as {original_user}")
            login_with_user_password(
                api_address=api_server_url,
                user=original_user,
            )
        else:
            yield get_mr_user_token(admin_client=admin_client, user_credentials_rbac=user_credentials_rbac)
    elif user == "sa_user":
        yield create_inference_token(service_account)
    else:
        raise RuntimeError(f"Unknown user type: {user}")


@pytest.fixture(scope="function")
def randomly_picked_model_from_catalog_api_by_source(
    model_catalog_rest_url: list[str],
    user_token_for_api_calls: str,
    model_registry_rest_headers: dict[str, str],
    request: pytest.FixtureRequest,
) -> tuple[dict[Any, Any], str, str]:
    """Pick a random model from a specific catalog (function-scoped for test isolation)

    Supports parameterized headers via 'header_type':
    - 'user_token': Uses user_token_for_api_calls (default for user-specific tests)
    - 'registry': Uses model_registry_rest_headers (for catalog/registry tests)

    Accepts 'catalog_id' or 'source' (alias) to specify the catalog.
    """
    param = getattr(request, "param", {})
    # Support both 'catalog_id' and 'source' for backward compatibility
    catalog_id = param.get("catalog_id") or param.get("source", REDHAT_AI_CATALOG_ID)
    header_type = param.get("header_type", "user_token")

    # Select headers based on header_type
    if header_type == "registry":
        headers = model_registry_rest_headers
    else:
        headers = get_rest_headers(token=user_token_for_api_calls)

    LOGGER.info(f"Picking random model from catalog: {catalog_id} with header_type: {header_type}")

    models_response = execute_get_command(
        url=f"{model_catalog_rest_url[0]}models?source={catalog_id}&pageSize=100",
        headers=headers,
    )
    models = models_response.get("items", [])
    assert models, f"No models found for catalog: {catalog_id}"
    LOGGER.info(f"{len(models)} models found in catalog {catalog_id}")

    random_model = random.choice(seq=models)

    model_name = random_model.get("name")
    assert model_name, "Model name not found in random model"
    assert random_model.get("source_id") == catalog_id, f"Catalog ID (source_id) mismatch for model {model_name}"
    LOGGER.info(f"Testing model '{model_name}' from catalog '{catalog_id}'")

    return random_model, model_name, catalog_id


@pytest.fixture(scope="class")
def default_model_catalog_yaml_content(admin_client: DynamicClient, model_registry_namespace: str) -> dict[Any, Any]:
    model_catalog_pod = get_model_catalog_pod(client=admin_client, model_registry_namespace=model_registry_namespace)[0]
    return yaml.safe_load(model_catalog_pod.execute(command=["cat", DEFAULT_CATALOG_FILE], container=CATALOG_CONTAINER))


@pytest.fixture(scope="class")
def default_catalog_api_response(
    model_catalog_rest_url: list[str], model_registry_rest_headers: dict[str, str]
) -> dict[Any, Any]:
    """Fetch all models from default catalog API (used for data validation tests)"""
    return execute_get_command(
        url=f"{model_catalog_rest_url[0]}models?source={REDHAT_AI_CATALOG_ID}&pageSize=100",
        headers=model_registry_rest_headers,
    )


@pytest.fixture(scope="class")
def catalog_openapi_schema() -> dict[Any, Any]:
    """Fetch and cache the catalog OpenAPI schema (fetched once per class)"""
    OPENAPI_SCHEMA_URL = "https://raw.githubusercontent.com/kubeflow/model-registry/main/api/openapi/catalog.yaml"
    response = requests.get(OPENAPI_SCHEMA_URL, timeout=10)
    response.raise_for_status()
    return yaml.safe_load(response.text)


@pytest.fixture
def models_from_filter_query(
    request,
    model_catalog_rest_url: list[str],
    model_registry_rest_headers: dict[str, str],
) -> list[str]:
    """
    Fixture that runs get_models_from_catalog_api with the given filter_query,
    asserts that models are returned, and returns list of model names.
    """
    filter_query = request.param

    models = get_models_from_catalog_api(
        model_catalog_rest_url=model_catalog_rest_url,
        model_registry_rest_headers=model_registry_rest_headers,
        additional_params=f"&filterQuery={filter_query}",
    )["items"]

    assert models, f"No models returned from filter query: {filter_query}"

    model_names = [model["name"] for model in models]
    LOGGER.info(f"Filter query '{filter_query}' returned {len(model_names)} models: {', '.join(model_names)}")

    return model_names


@pytest.fixture()
def labels_configmap_patch(admin_client: DynamicClient, model_registry_namespace: str) -> dict[str, Any]:
    # Get the editable ConfigMap
    sources_cm = ConfigMap(name=DEFAULT_CUSTOM_MODEL_CATALOG, client=admin_client, namespace=model_registry_namespace)

    # Parse current data and add test label
    current_data = yaml.safe_load(sources_cm.instance.data["sources.yaml"])

    new_label = {
        "name": "test-dynamic",
        "displayName": "Dynamic Test Label",
        "description": "A label added during test execution",
    }

    if "labels" not in current_data:
        current_data["labels"] = []
    current_data["labels"].append(new_label)

    patches = {"data": {"sources.yaml": yaml.dump(current_data, default_flow_style=False)}}

    with ResourceEditor(patches={sources_cm: patches}):
        yield patches<|MERGE_RESOLUTION|>--- conflicted
+++ resolved
@@ -18,15 +18,11 @@
     REDHAT_AI_CATALOG_ID,
 )
 from tests.model_registry.model_catalog.utils import get_models_from_catalog_api
-<<<<<<< HEAD
 from tests.model_registry.constants import (
     CUSTOM_CATALOG_ID1,
     DEFAULT_MODEL_CATALOG_CM,
     DEFAULT_CUSTOM_MODEL_CATALOG,
 )
-=======
-from tests.model_registry.constants import CUSTOM_CATALOG_ID1, DEFAULT_CUSTOM_MODEL_CATALOG
->>>>>>> 23e27908
 from tests.model_registry.utils import (
     get_rest_headers,
     is_model_catalog_ready,
