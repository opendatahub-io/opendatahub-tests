--- conflicted
+++ resolved
@@ -203,28 +203,8 @@
         headers = model_registry_rest_headers
     else:
         headers = get_rest_headers(token=user_token_for_api_calls)
-<<<<<<< HEAD
-
-    LOGGER.info(f"Picking random model from catalog: {catalog_id} with header_type: {header_type}")
-
     wait_for_model_catalog_api(url=f"{model_catalog_rest_url[0]}", headers=headers)
 
-    models_response = execute_get_command(
-        url=f"{model_catalog_rest_url[0]}models?source={catalog_id}&pageSize=100",
-        headers=headers,
-    )
-    models = models_response.get("items", [])
-    assert models, f"No models found for catalog: {catalog_id}"
-    LOGGER.info(f"{len(models)} models found in catalog {catalog_id}")
-
-    random_model = random.choice(seq=models)
-
-    model_name = random_model.get("name")
-    assert model_name, "Model name not found in random model"
-    assert random_model.get("source_id") == catalog_id, f"Catalog ID (source_id) mismatch for model {model_name}"
-    LOGGER.info(f"Testing model '{model_name}' from catalog '{catalog_id}'")
-
-=======
     if not model_name:
         LOGGER.info(f"Picking random model from catalog: {catalog_id} with header_type: {header_type}")
         models_response = execute_get_command(
@@ -248,7 +228,6 @@
         )
         assert random_model["source_id"] == catalog_id, f"Catalog ID (source_id) mismatch for model {model_name}"
         LOGGER.info(f"Using model '{model_name}' from catalog '{catalog_id}'")
->>>>>>> ec2f94d3
     return random_model, model_name, catalog_id
 
 
