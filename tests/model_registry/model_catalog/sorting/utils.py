from typing import Any

from simple_logger.logger import get_logger
from tests.model_registry.utils import execute_get_command
from tests.model_registry.model_catalog.utils import (
    execute_database_query,
    parse_psql_output,
    get_models_from_catalog_api,
)
from tests.model_registry.model_catalog.db_constants import (
    GET_MODELS_BY_ACCURACY_DB_QUERY,
    GET_MODELS_BY_ACCURACY_WITH_TASK_FILTER_DB_QUERY,
)

LOGGER = get_logger(name=__name__)


def get_sources_with_sorting(
    model_catalog_rest_url: list[str],
    model_registry_rest_headers: dict[str, str],
    order_by: str,
    sort_order: str,
) -> dict[str, Any]:
    """
    Get sources with sorting parameters

    Args:
        model_catalog_rest_url: REST URL for model catalog
        model_registry_rest_headers: Headers for model registry REST API
        order_by: Field to order results by (ID, NAME)
        sort_order: Sort order (ASC or DESC)

    Returns:
        Dictionary containing the API response
    """
    base_url = f"{model_catalog_rest_url[0]}sources"
    params = {
        "orderBy": order_by,
        "sortOrder": sort_order,
        "pageSize": 100,
    }

    return execute_get_command(url=base_url, headers=model_registry_rest_headers, params=params)


def get_artifacts_with_sorting(
    model_catalog_rest_url: list[str],
    model_registry_rest_headers: dict[str, str],
    source_id: str,
    model_name: str,
    order_by: str,
    sort_order: str,
) -> dict[str, Any]:
    """
    Get artifacts with sorting parameters

    Args:
        model_catalog_rest_url: REST URL for model catalog
        model_registry_rest_headers: Headers for model registry REST API
        source_id: Source ID for the model
        model_name: Name of the model
        order_by: Field to order results by
        sort_order: Sort order (ASC or DESC)

    Returns:
        Dictionary containing the API response
    """
    base_url = f"{model_catalog_rest_url[0]}sources/{source_id}/models/{model_name}/artifacts"
    params = {
        "orderBy": order_by,
        "sortOrder": sort_order,
        "pageSize": 100,
    }

    return execute_get_command(url=base_url, headers=model_registry_rest_headers, params=params)


def validate_items_sorted_correctly(items: list[dict], field: str, order: str) -> bool:
    """
    Extract field values and verify they're in correct order

    Args:
        items: List of items to validate
        field: Field name to check sorting on
        order: Sort order (ASC or DESC)

    Returns:
        True if items are sorted correctly, False otherwise
    """

    # Extract field values for comparison
    values = []
    for item in items:
        if field == "ID":
            value = item.get("id")
        elif field == "NAME":
            value = item.get("name")
        elif field == "CREATE_TIME":
            value = item.get("createTimeSinceEpoch")
        elif field == "LAST_UPDATE_TIME":
            value = item.get("lastUpdateTimeSinceEpoch")
        else:
            raise ValueError(f"Invalid field: {field}")

        if value is None:
            raise ValueError(f"Field {field} is missing from item: {item}")

        values.append(value)
    # Convert values to appropriate types for comparison
    if field == "ID":
        # Convert IDs to integers for numeric comparison
        try:
            values = [int(value) for value in values]
        except ValueError:
            # If conversion fails, fall back to string comparison
<<<<<<< HEAD
            values = [str(v) for v in values]
    LOGGER.info(f"Found {len(values)} {values} items")
=======
            values = [str(value) for value in values]
    elif field == "NAME":
        # For NAME field, convert to lowercase for case-insensitive comparison
        values = [str(value).lower() for value in values]
>>>>>>> 4aaa787e

    # Check if values are in correct order
    if order == "ASC":
        return all(values[i] <= values[i + 1] for i in range(len(values) - 1))
    elif order == "DESC":
        return all(values[i] >= values[i + 1] for i in range(len(values) - 1))
    else:
        raise ValueError(f"Invalid sort order: {order}")


def verify_custom_properties_sorted(items: list[dict], property_field: str, sort_order: str) -> bool:
    """
    Verify if a list of items is sorted by a specific custom property value.

    Expected sorting behavior:
    1. Items WITH the custom property appear first, sorted by property value (ASC or DESC)
    2. Items WITHOUT the custom property appear after, sorted by ID in ASC order

    Args:
        items: List of artifact items (with 'id' and 'customProperties')
        property_field: Property field to sort by (e.g., "e2e_p90.double_value")
        sort_order: "ASC" or "DESC" (applies only to items with the property)

    Returns:
        True if sorted correctly, False otherwise
    """
    property_name, value_type = property_field.rsplit(".", 1)
    # Separate items into two groups
    items_with_property, items_without_property = _split_items_by_custom_property(
        items=items, property_name=property_name, value_type=value_type, property_field=property_field
    )

    LOGGER.info(
        f"Total items: {len(items)}, with '{property_name}': {len(items_with_property)}, "
        f"without: {len(items_without_property)}"
    )

    # Verify items with property come first
    if items_with_property and items_without_property and items_with_property[-1][0] > items_without_property[0][0]:
        LOGGER.error(
            f"Items without property '{property_name}' appear before items with property. "
            f"Last with property at index {items_with_property[-1][0]}, "
            f"first without at index {items_without_property[0][0]}"
        )
        return False

    if items_with_property and not _verify_items_with_property_sorted(
        items=items_with_property, property_name=property_name, value_type=value_type, sort_order=sort_order
    ):
        return False

    if items_without_property and not _verify_items_without_property_sorted(items=items_without_property):
        return False

    LOGGER.info(f"All items sorted correctly by '{property_name}' ({sort_order})")
    return True


def validate_accuracy_sorting_against_database(
    api_response: dict[str, Any],
    sort_order: str | None,
    namespace: str = "rhoai-model-registries",
    task_filter: str | None = None,
) -> bool:
    """
    Validate API accuracy sorting results against database query results.

    Expected sorting behavior:
    - When sort_order is None:
      1. Models WITH accuracy appear first (in any order)
      2. Models WITHOUT accuracy appear after, sorted by model ID in ASC order
    - When sort_order is ASC or DESC:
      1. Models WITH accuracy appear first, sorted by accuracy value (ASC/DESC)
      2. Models WITHOUT accuracy appear after, sorted by model ID in ASC order

    Args:
        api_response: API response from models endpoint with accuracy sorting
        sort_order: Sort order used (ASC, DESC, or None for no specific order)
        namespace: OpenShift namespace for PostgreSQL pod
        task_filter: Optional task filter value (e.g., "automatic-speech-recognition")

    Returns:
        True if sorted correctly, False otherwise
    """
    # Get models with accuracy from database
    models_with_accuracy = get_models_by_accuracy_from_database(
        sort_order=sort_order or "ASC", namespace=namespace, task_filter=task_filter
    )
    filter_info = f" with task filter '{task_filter}'" if task_filter else ""
    sort_info = f", ordered {sort_order}" if sort_order else " (no sort order)"
    LOGGER.info(f"Database query found {len(models_with_accuracy)} models with accuracy{filter_info}{sort_info}")

    # Get all models from API response (preserving order) - extract only name and id
    api_models = [(model.get("name"), model.get("id")) for model in api_response.get("items", [])]
    LOGGER.info(f"API returned {len(api_models)} total models")

    # Split API models into two groups: with accuracy and without accuracy
    models_with_accuracy_set = set(models_with_accuracy)
    api_models_with_accuracy, api_models_without_accuracy = _split_models_by_accuracy(
        api_models=api_models, models_with_accuracy_set=models_with_accuracy_set
    )

    LOGGER.info(
        f"API models split: {len(api_models_with_accuracy)} with accuracy, "
        f"{len(api_models_without_accuracy)} without accuracy"
    )

    # Validate: models with accuracy should come first
    if (
        api_models_with_accuracy
        and api_models_without_accuracy
        and api_models_with_accuracy[-1][0] > api_models_without_accuracy[0][0]
    ):
        LOGGER.error(
            f"Models without accuracy appear before models with accuracy. "
            f"Last with accuracy at index {api_models_with_accuracy[-1][0]}, "
            f"first without at index {api_models_without_accuracy[0][0]}"
        )
        return False

    # Validate: models with accuracy are in correct order (or present if no sort_order)
    if api_models_with_accuracy and not _verify_models_with_accuracy_sorted(
        models=api_models_with_accuracy, expected_models=models_with_accuracy, sort_order=sort_order
    ):
        return False

    # Validate: models without accuracy are sorted by ID ASC
    if api_models_without_accuracy and not _verify_items_without_property_sorted(api_models_without_accuracy):
        return False

    LOGGER.info(f"All models validated successfully{filter_info}{sort_info}")
    return True


def get_models_by_accuracy_from_database(
    sort_order: str,
    namespace: str = "rhoai-model-registries",
    task_filter: str | None = None,
) -> list[str]:
    """
    Query the database to get model names ordered by accuracy (overall_average).

    Args:
        sort_order: Sort order for accuracy values (ASC or DESC)
        namespace: OpenShift namespace containing the PostgreSQL pod
        task_filter: Optional task filter value (e.g., "automatic-speech-recognition")

    Returns:
        List of model names ordered by accuracy
    """
    if task_filter:
        accuracy_query = GET_MODELS_BY_ACCURACY_WITH_TASK_FILTER_DB_QUERY.format(
            sort_order=sort_order, task_value=task_filter
        )
    else:
        accuracy_query = GET_MODELS_BY_ACCURACY_DB_QUERY.format(sort_order=sort_order)

    LOGGER.debug(f"Accuracy query (SQL): {accuracy_query}")

    # Execute the database query
    db_result = execute_database_query(query=accuracy_query, namespace=namespace)
    parsed_result = parse_psql_output(psql_output=db_result)

    # The query returns context_name values in order
    return parsed_result.get("values", [])


def _split_items_by_custom_property(
    items: list[dict],
    property_name: str,
    value_type: str,
    property_field: str,
) -> tuple[list[dict], list[dict]]:
    """
    Split items into two lists based on the presence of a custom property.
    """
    items_with_property = []
    items_without_property = []

    for idx, item in enumerate(items):
        custom_props = item.get("customProperties", {})
        if property_name in custom_props:
            prop = custom_props[property_name]
            value = prop.get(value_type) if isinstance(prop, dict) else None

            # Only add to items_with_property if value is not None
            if value is not None:
                LOGGER.info(f"  [{idx}] ID: {item['id']}, {property_field}: {value}")
                items_with_property.append((idx, item))
            else:
                LOGGER.info(f"  [{idx}] ID: {item['id']} (has {property_name} but value is None)")
                items_without_property.append((idx, item))
        else:
            LOGGER.info(f"  [{idx}] ID: {item['id']} (no {property_name})")
            items_without_property.append((idx, item))
    return items_with_property, items_without_property


def _verify_items_with_property_sorted(items: list[dict], property_name: str, value_type: str, sort_order: str) -> bool:
    """
    Verify if items with property are sorted correctly by property value
    """
    values = []
    for _, item in items:
        prop = item["customProperties"][property_name]
        value = prop.get(value_type)
        values.append(value)

    expected_values = sorted(values, reverse=(sort_order == "DESC"))
    if values != expected_values:
        LOGGER.error(f"Items with property not sorted {sort_order}: {values}")
        return False
    return True


def _verify_items_without_property_sorted(items: list[dict]) -> bool:
    """
    Verify if items without property are sorted correctly by ID in ASC order
    """
    ids = [int(item["id"]) for _, item in items]
    expected_ids = sorted(ids)
    if ids != expected_ids:
        LOGGER.error(f"Items without property not sorted by ID ASC: {ids}")
        return False
    return True


def _split_models_by_accuracy(
    api_models: list[tuple[str, str]], models_with_accuracy_set: set[str]
) -> tuple[list[tuple[int, str]], list[tuple[int, dict[str, str]]]]:
    """
    Split API models into two groups based on accuracy property presence.

    Args:
        api_models: List of (name, id) tuples from API response
        models_with_accuracy_set: Set of model names that have accuracy

    Returns:
        Tuple of (models_with_accuracy, models_without_accuracy)
        - models_with_accuracy: list of (index, name) tuples
        - models_without_accuracy: list of (index, {"id": model_id}) tuples
    """
    models_with_accuracy = []
    models_without_accuracy = []

    for idx, (name, model_id) in enumerate(api_models):
        if name in models_with_accuracy_set:
            models_with_accuracy.append((idx, name))
        else:
            models_without_accuracy.append((idx, {"id": model_id}))

    return models_with_accuracy, models_without_accuracy


def _verify_models_with_accuracy_sorted(
    models: list[tuple[int, str]], expected_models: list[str], sort_order: str | None
) -> bool:
    """
    Verify if models with accuracy are sorted correctly by accuracy value.
    When sort_order is None, only verifies that the expected models are present (order not validated).

    Args:
        models: List of (index, name) tuples for models with accuracy
        expected_models: Expected list of model names from database
        sort_order: Sort order (ASC, DESC, or None for no order validation)

    Returns:
        True if sorted correctly, False otherwise
    """
    if sort_order:
        # Validate specific order
        actual_names = [name for _, name in models]
        if actual_names != expected_models:
            LOGGER.error(
                f"Models with accuracy in wrong order ({sort_order}):\n"
                f"  Expected: {expected_models}\n"
                f"  Actual:   {actual_names}"
            )
            return False
    else:
        # Only validate presence, not order
        actual_names = set([name for _, name in models])
        expected_names = set(expected_models)
        if actual_names != expected_names:
            LOGGER.error("Models with accuracy do not match expected models from database")
            return False
    return True


def assert_model_sorting(
    order_by: str,
    sort_order: str | None,
    model_catalog_rest_url: list[str],
    model_registry_rest_headers: dict[str, str],
) -> None:
    LOGGER.info(f"Testing models sorting: orderBy={order_by}, sortOrder={sort_order}")

    response = get_models_from_catalog_api(
        model_catalog_rest_url=model_catalog_rest_url,
        model_registry_rest_headers=model_registry_rest_headers,
        order_by=order_by,
        sort_order=sort_order,
    )

    assert validate_items_sorted_correctly(items=response["items"], field=order_by, order=sort_order)<|MERGE_RESOLUTION|>--- conflicted
+++ resolved
@@ -113,15 +113,10 @@
             values = [int(value) for value in values]
         except ValueError:
             # If conversion fails, fall back to string comparison
-<<<<<<< HEAD
-            values = [str(v) for v in values]
-    LOGGER.info(f"Found {len(values)} {values} items")
-=======
             values = [str(value) for value in values]
     elif field == "NAME":
         # For NAME field, convert to lowercase for case-insensitive comparison
         values = [str(value).lower() for value in values]
->>>>>>> 4aaa787e
 
     # Check if values are in correct order
     if order == "ASC":
