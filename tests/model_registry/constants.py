--- conflicted
+++ resolved
@@ -7,7 +7,6 @@
     REGISTERED_MODELS: str = "/api/model_registry/v1alpha3/registered_models"
 
 
-<<<<<<< HEAD
 MR_NAMESPACE: str = "rhoai-model-registries"
 MR_OPERATOR_NAME: str = "model-registry-operator"
 MODEL_NAME: str = "my-model"
@@ -33,8 +32,6 @@
     "gateway": {"grpc": {"tls": {}}, "rest": {"tls": {}}},
 }
 DB_RESOURCES_NAME: str = "model-registry-db"
-=======
 MR_DB_IMAGE_DIGEST: str = (
     "public.ecr.aws/docker/library/mysql@sha256:9de9d54fecee6253130e65154b930978b1fcc336bcc86dfd06e89b72a2588ebe"
-)
->>>>>>> 1395245c
+)