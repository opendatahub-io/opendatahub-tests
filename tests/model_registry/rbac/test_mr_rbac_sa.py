--- conflicted
+++ resolved
@@ -1,22 +1,12 @@
 # AI Disclaimer: Google Gemini 2.5 pro has been used to generate a majority of this code, with human review and editing.
 import pytest
-<<<<<<< HEAD
+from pytest_testconfig import config as py_config
 from typing import Self
 from simple_logger.logger import get_logger
 from model_registry import ModelRegistry as ModelRegistryClient
+from tests.model_registry.rbac.utils import get_mr_client_args
+from utilities.constants import DscComponents
 from mr_openapi.exceptions import ForbiddenException
-from utilities.constants import DscComponents
-from tests.model_registry.constants import MR_NAMESPACE
-from tests.model_registry.rbac.utils import build_mr_client_args
-=======
-from pytest_testconfig import config as py_config
-from typing import Self, Dict, Any
-from simple_logger.logger import get_logger
-from model_registry import ModelRegistry as ModelRegistryClient
-from mr_openapi.exceptions import ForbiddenException
-from utilities.constants import DscComponents, Protocols
-
->>>>>>> a9f41aa9
 
 LOGGER = get_logger(name=__name__)
 
@@ -60,7 +50,7 @@
         LOGGER.info(f"Targeting Model Registry REST endpoint: {model_registry_instance_rest_endpoint}")
         LOGGER.info("Expecting initial access DENIAL (403 Forbidden)")
 
-        client_args = build_mr_client_args(
+        client_args = get_mr_client_args(
             rest_endpoint=model_registry_instance_rest_endpoint, token=sa_token, author="rbac-test-denied"
         )
         LOGGER.debug(f"Attempting client connection with args: {client_args}")
@@ -92,7 +82,7 @@
         LOGGER.info("Applied RBAC Role/Binding via fixtures. Expecting access GRANT.")
 
         try:
-            client_args = build_mr_client_args(
+            client_args = get_mr_client_args(
                 rest_endpoint=model_registry_instance_rest_endpoint, token=sa_token, author="rbac-test-granted"
             )
             LOGGER.debug(f"Attempting client connection with args: {client_args}")
