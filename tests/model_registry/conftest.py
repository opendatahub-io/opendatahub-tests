import os
import pytest
from pytest import Config
import schemathesis
from typing import Generator, Any

from ocp_resources.infrastructure import Infrastructure
from ocp_resources.pod import Pod
from ocp_resources.secret import Secret
from ocp_resources.namespace import Namespace
from ocp_resources.service import Service
from ocp_resources.persistent_volume_claim import PersistentVolumeClaim
from ocp_resources.data_science_cluster import DataScienceCluster
from ocp_resources.deployment import Deployment

from ocp_resources.model_registry_modelregistry_opendatahub_io import ModelRegistry
from schemathesis.specs.openapi.schemas import BaseOpenAPISchema
from schemathesis.generation.stateful.state_machine import APIStateMachine
from schemathesis.core.transport import Response
from schemathesis.generation.case import Case
from ocp_resources.resource import ResourceEditor

from pytest import FixtureRequest
from simple_logger.logger import get_logger
from kubernetes.dynamic import DynamicClient
from pytest_testconfig import config as py_config
from model_registry.types import RegisteredModel

from tests.model_registry.constants import (
    MR_OPERATOR_NAME,
    MR_INSTANCE_NAME,
    DB_RESOURCES_NAME,
    MODEL_REGISTRY_DB_SECRET_STR_DATA,
    MODEL_REGISTRY_DB_SECRET_ANNOTATIONS,
    OAUTH_PROXY_CONFIG_DICT,
    MODEL_REGISTRY_STANDARD_LABELS,
    ISTIO_CONFIG_DICT,
)
from tests.model_registry.rest_api.utils import ModelRegistryV1Alpha1
from utilities.constants import Labels
from tests.model_registry.utils import (
    get_endpoint_from_mr_service,
    get_mr_service_by_label,
    get_model_registry_deployment_template_dict,
    get_model_registry_db_label_dict,
    wait_for_pods_running,
)
from utilities.constants import Protocols, DscComponents
from model_registry import ModelRegistry as ModelRegistryClient
from semver import Version
from utilities.general import wait_for_pods_by_labels

LOGGER = get_logger(name=__name__)

MIN_MR_VERSION = Version.parse(version="2.20.0")


@pytest.fixture(scope="class")
def model_registry_namespace(updated_dsc_component_state_scope_class: DataScienceCluster) -> str:
    return updated_dsc_component_state_scope_class.instance.spec.components.modelregistry.registriesNamespace


@pytest.fixture(scope="class")
def model_registry_db_service(
    pytestconfig: Config,
    admin_client: DynamicClient,
    model_registry_namespace: str,
    teardown_resources: bool,
    is_model_registry_oauth: bool,
) -> Generator[Service, Any, Any]:
    if pytestconfig.option.post_upgrade:
        mr_db_service = Service(name=DB_RESOURCES_NAME, namespace=model_registry_namespace, ensure_exists=True)
        yield mr_db_service
        mr_db_service.delete(wait=True)
    else:
        with Service(
            client=admin_client,
            name=DB_RESOURCES_NAME,
            namespace=model_registry_namespace,
            ports=[
                {
                    "name": "mysql",
                    "nodePort": 0,
                    "port": 3306,
                    "protocol": "TCP",
                    "appProtocol": "tcp",
                    "targetPort": 3306,
                }
            ],
            selector={
                "name": DB_RESOURCES_NAME,
            },
            label=get_model_registry_db_label_dict(db_resource_name=DB_RESOURCES_NAME),
            annotations={
                "template.openshift.io/expose-uri": r"mysql://{.spec.clusterIP}:{.spec.ports[?(.name==\mysql\)].port}",
            },
            teardown=teardown_resources,
        ) as mr_db_service:
            yield mr_db_service


@pytest.fixture(scope="class")
def model_registry_db_pvc(
    pytestconfig: Config,
    admin_client: DynamicClient,
    model_registry_namespace: str,
    teardown_resources: bool,
    is_model_registry_oauth: bool,
) -> Generator[PersistentVolumeClaim, Any, Any]:
    if pytestconfig.option.post_upgrade:
        mr_db_pvc = PersistentVolumeClaim(
            name=DB_RESOURCES_NAME, namespace=model_registry_namespace, ensure_exists=True
        )
        yield mr_db_pvc
        mr_db_pvc.delete(wait=True)
    else:
        with PersistentVolumeClaim(
            accessmodes="ReadWriteOnce",
            name=DB_RESOURCES_NAME,
            namespace=model_registry_namespace,
            client=admin_client,
            size="5Gi",
            label=get_model_registry_db_label_dict(db_resource_name=DB_RESOURCES_NAME),
            teardown=teardown_resources,
        ) as pvc:
            yield pvc


@pytest.fixture(scope="class")
def model_registry_db_secret(
    pytestconfig: Config,
    admin_client: DynamicClient,
    model_registry_namespace: str,
    teardown_resources: bool,
    is_model_registry_oauth: bool,
) -> Generator[Secret, Any, Any]:
    if pytestconfig.option.post_upgrade:
        mr_db_secret = Secret(name=DB_RESOURCES_NAME, namespace=model_registry_namespace, ensure_exists=True)
        yield mr_db_secret
        mr_db_secret.delete(wait=True)
    else:
        with Secret(
            client=admin_client,
            name=DB_RESOURCES_NAME,
            namespace=model_registry_namespace,
            string_data=MODEL_REGISTRY_DB_SECRET_STR_DATA,
            label=get_model_registry_db_label_dict(db_resource_name=DB_RESOURCES_NAME),
            annotations=MODEL_REGISTRY_DB_SECRET_ANNOTATIONS,
            teardown=teardown_resources,
        ) as mr_db_secret:
            yield mr_db_secret


@pytest.fixture(scope="class")
def model_registry_db_deployment(
    pytestconfig: Config,
    admin_client: DynamicClient,
    model_registry_namespace: str,
    model_registry_db_secret: Secret,
    model_registry_db_pvc: PersistentVolumeClaim,
    model_registry_db_service: Service,
    teardown_resources: bool,
    is_model_registry_oauth: bool,
) -> Generator[Deployment, Any, Any]:
    if pytestconfig.option.post_upgrade:
        db_deployment = Deployment(name=DB_RESOURCES_NAME, namespace=model_registry_namespace, ensure_exists=True)
        yield db_deployment
        db_deployment.delete(wait=True)
    else:
        with Deployment(
            name=DB_RESOURCES_NAME,
            namespace=model_registry_namespace,
            annotations={
                "template.alpha.openshift.io/wait-for-ready": "true",
            },
            label=get_model_registry_db_label_dict(db_resource_name=DB_RESOURCES_NAME),
            replicas=1,
            revision_history_limit=0,
            selector={"matchLabels": {"name": DB_RESOURCES_NAME}},
            strategy={"type": "Recreate"},
            template=get_model_registry_deployment_template_dict(
                secret_name=model_registry_db_secret.name, resource_name=DB_RESOURCES_NAME
            ),
            wait_for_resource=True,
            teardown=teardown_resources,
        ) as mr_db_deployment:
            mr_db_deployment.wait_for_replicas(deployed=True)
            yield mr_db_deployment


@pytest.fixture(scope="class")
def model_registry_instance(
    pytestconfig: Config,
    admin_client: DynamicClient,
    model_registry_namespace: str,
    model_registry_mysql_config: dict[str, Any],
    teardown_resources: bool,
    is_model_registry_oauth: bool,
) -> Generator[ModelRegistry, Any, Any]:
<<<<<<< HEAD
    """Creates a model registry instance with oauth proxy configuration."""
    if pytestconfig.option.post_upgrade:
        mr_instance = ModelRegistry(name=MR_INSTANCE_NAME, namespace=model_registry_namespace, ensure_exists=True)
        yield mr_instance
        mr_instance.delete(wait=True)
    else:
        istio_config = None
        oauth_config = None
        if is_model_registry_oauth:
            LOGGER.warning("Requested Ouath Proxy configuration:")
            oauth_config = OAUTH_PROXY_CONFIG_DICT
        else:
            LOGGER.warning("Requested OSSM configuration:")
            istio_config = ISTIO_CONFIG_DICT
        with ModelRegistry(
            name=MR_INSTANCE_NAME,
            namespace=model_registry_namespace,
            label=MODEL_REGISTRY_STANDARD_LABELS,
            grpc={},
            rest={},
            istio=istio_config,
            oauth_proxy=oauth_config,
            mysql=model_registry_mysql_config,
            wait_for_resource=True,
            teardown=teardown_resources,
        ) as mr:
            mr.wait_for_condition(condition="Available", status="True")
            yield mr
=======
    istio_config = None
    oauth_config = None
    mr_class_name = ModelRegistry
    if is_model_registry_oauth:
        LOGGER.warning("Requested Ouath Proxy configuration:")
        oauth_config = OAUTH_PROXY_CONFIG_DICT
    else:
        LOGGER.warning("Requested OSSM configuration:")
        istio_config = ISTIO_CONFIG_DICT
        mr_class_name = ModelRegistryV1Alpha1
    """Creates a model registry instance with oauth proxy configuration."""
    with mr_class_name(
        name=MR_INSTANCE_NAME,
        namespace=model_registry_namespace,
        label=MODEL_REGISTRY_STANDARD_LABELS,
        grpc={},
        rest={},
        istio=istio_config,
        oauth_proxy=oauth_config,
        mysql=model_registry_mysql_config,
        wait_for_resource=True,
    ) as mr:
        mr.wait_for_condition(condition="Available", status="True")
        mr.wait_for_condition(condition="OAuthProxyAvailable", status="True")

        yield mr
>>>>>>> 86caf5f2


@pytest.fixture(scope="class")
def model_registry_mysql_config(
    request: FixtureRequest,
    model_registry_db_deployment: Deployment,
    model_registry_db_secret: Secret,
) -> dict[str, Any]:
    """
    Fixture to build the MySQL config dictionary for Model Registry.
    Expects request.param to be a dict. If 'sslRootCertificateConfigMap' is not present, it defaults to None.
    If 'sslRootCertificateConfigMap' is present, it will be used to configure the MySQL connection.

    Args:
        request: The pytest request object
        model_registry_db_deployment: The model registry db deployment
        model_registry_db_secret: The model registry db secret

    Returns:
        dict[str, Any]: The MySQL config dictionary
    """
    param = request.param if hasattr(request, "param") else {}
    config = {
        "host": f"{model_registry_db_deployment.name}.{model_registry_db_deployment.namespace}.svc.cluster.local",
        "database": MODEL_REGISTRY_DB_SECRET_STR_DATA["database-name"],
        "passwordSecret": {"key": "database-password", "name": model_registry_db_deployment.name},
        "port": param.get("port", 3306),
        "skipDBCreation": False,
        "username": MODEL_REGISTRY_DB_SECRET_STR_DATA["database-user"],
    }
    if "sslRootCertificateConfigMap" in param:
        config["sslRootCertificateConfigMap"] = param["sslRootCertificateConfigMap"]

    return config


@pytest.fixture(scope="class")
def model_registry_instance_service(
    admin_client: DynamicClient,
    model_registry_namespace: str,
    model_registry_instance: ModelRegistry,
) -> Service:
    """
    Get the service for the regular model registry instance.
    Args:
        admin_client: The admin client
        model_registry_namespace: The namespace where the model registry is deployed
        model_registry_instance: The model registry instance to get the service for
    Returns:
        Service: The service for the model registry instance
    """
    return get_mr_service_by_label(
        client=admin_client, namespace_name=model_registry_namespace, mr_instance=model_registry_instance
    )


@pytest.fixture(scope="class")
def model_registry_instance_rest_endpoint(
    model_registry_instance_service: Service,
) -> str:
    """
    Get the REST endpoint for the model registry instance.
    Args:
        model_registry_instance_service: The service for the model registry instance
    Returns:
        str: The REST endpoint for the model registry instance
    """
    return get_endpoint_from_mr_service(svc=model_registry_instance_service, protocol=Protocols.REST)


@pytest.fixture(scope="class")
def generated_schema(pytestconfig: Config, model_registry_instance_rest_endpoint: str) -> BaseOpenAPISchema:
    os.environ["API_HOST"] = model_registry_instance_rest_endpoint
    config = schemathesis.config.SchemathesisConfig.from_path(f"{pytestconfig.rootpath}/schemathesis.toml")
    schema = schemathesis.openapi.from_url(
        url="https://raw.githubusercontent.com/kubeflow/model-registry/main/api/openapi/model-registry.yaml",
        config=config,
    )
    return schema


@pytest.fixture()
def state_machine(generated_schema: BaseOpenAPISchema, current_client_token: str) -> APIStateMachine:
    BaseAPIWorkflow = generated_schema.as_state_machine()

    class APIWorkflow(BaseAPIWorkflow):  # type: ignore
        headers: dict[str, str]

        def setup(self) -> None:
            self.headers = {"Authorization": f"Bearer {current_client_token}", "Content-Type": "application/json"}

        def before_call(self, case: Case) -> None:
            LOGGER.info(f"Checking: {case.method} {case.path}")

        # these kwargs are passed to requests.request()
        def get_call_kwargs(self, case: Case) -> dict[str, Any]:
            return {"verify": False, "headers": self.headers}

        def after_call(self, response: Response, case: Case) -> None:
            LOGGER.info(
                f"Method tested: {case.method}, API: {case.path}, response code:{response.status_code},"
                f" Full Response:{response.text}"
            )

    return APIWorkflow


@pytest.fixture(scope="class")
def updated_dsc_component_state_scope_class(
    pytestconfig: Config,
    request: FixtureRequest,
    dsc_resource: DataScienceCluster,
    admin_client: DynamicClient,
    teardown_resources: bool,
    is_model_registry_oauth: bool,
) -> Generator[DataScienceCluster, Any, Any]:
    if not teardown_resources or pytestconfig.option.post_upgrade:
        # if we are not tearing down resources or we are in post upgrade, we don't need to do anything
        # the pre_upgrade/post_upgrade fixtures will handle the rest
        yield dsc_resource
    else:
        original_components = dsc_resource.instance.spec.components
        component_patch = request.param["component_patch"]

        with ResourceEditor(patches={dsc_resource: {"spec": {"components": component_patch}}}):
            for component_name in component_patch:
                dsc_resource.wait_for_condition(
                    condition=DscComponents.COMPONENT_MAPPING[component_name], status="True"
                )
            if component_patch.get(DscComponents.MODELREGISTRY):
                namespace = Namespace(
                    name=dsc_resource.instance.spec.components.modelregistry.registriesNamespace, ensure_exists=True
                )
                namespace.wait_for_status(status=Namespace.Status.ACTIVE)
            wait_for_pods_running(
                admin_client=admin_client,
                namespace_name=py_config["applications_namespace"],
                number_of_consecutive_checks=6,
            )
            yield dsc_resource

        for component_name, value in component_patch.items():
            LOGGER.info(f"Waiting for component {component_name} to be updated.")
            if original_components[component_name]["managementState"] == DscComponents.ManagementState.MANAGED:
                dsc_resource.wait_for_condition(
                    condition=DscComponents.COMPONENT_MAPPING[component_name], status="True"
                )
            if (
                component_name == DscComponents.MODELREGISTRY
                and value.get("managementState") == DscComponents.ManagementState.MANAGED
            ):
                # Since namespace specified in registriesNamespace is automatically created after setting
                # managementStateto Managed. We need to explicitly delete it on clean up.
                namespace = Namespace(name=value["registriesNamespace"], ensure_exists=True)
                if namespace:
                    namespace.delete(wait=True)


@pytest.fixture(scope="class")
def pre_upgrade_dsc_patch(
    dsc_resource: DataScienceCluster,
    admin_client: DynamicClient,
) -> DataScienceCluster:
    original_components = dsc_resource.instance.spec.components
    component_patch = {DscComponents.MODELREGISTRY: {"managementState": DscComponents.ManagementState.MANAGED}}
    if (
        original_components.get(DscComponents.MODELREGISTRY).get("managementState")
        == DscComponents.ManagementState.MANAGED
    ):
        pytest.fail("Model Registry is already set to Managed before upgrade - was this intentional?")
    else:
        editor = ResourceEditor(patches={dsc_resource: {"spec": {"components": component_patch}}})
        editor.update()
        dsc_resource.wait_for_condition(condition=DscComponents.COMPONENT_MAPPING["modelregistry"], status="True")
        namespace = Namespace(
            name=dsc_resource.instance.spec.components.modelregistry.registriesNamespace, ensure_exists=True
        )
        namespace.wait_for_status(status=Namespace.Status.ACTIVE)
        wait_for_pods_running(
            admin_client=admin_client,
            namespace_name=py_config["applications_namespace"],
            number_of_consecutive_checks=6,
        )
        return dsc_resource


@pytest.fixture(scope="class")
def post_upgrade_dsc_patch(
    dsc_resource: DataScienceCluster,
) -> Generator[DataScienceCluster, Any, Any]:
    # yield right away so that the rest of the fixture is executed at teardown time
    yield dsc_resource

    # the state we found after the upgrade
    original_components = dsc_resource.instance.spec.components
    # We don't have an easy way to figure out the state of the components before the upgrade at runtime
    # For now we know that MR has to go back to Removed after post upgrade tests are run
    component_patch = {DscComponents.MODELREGISTRY: {"managementState": DscComponents.ManagementState.REMOVED}}
    if (
        original_components.get(DscComponents.MODELREGISTRY).get("managementState")
        == DscComponents.ManagementState.REMOVED
    ):
        pytest.fail("Model Registry is already set to Removed after upgrade - was this intentional?")
    else:
        editor = ResourceEditor(patches={dsc_resource: {"spec": {"components": component_patch}}})
        editor.update()
    ns = original_components.get(DscComponents.MODELREGISTRY).get("registriesNamespace")
    namespace = Namespace(name=ns, ensure_exists=True)
    if namespace:
        namespace.delete(wait=True)


@pytest.fixture(scope="class")
def model_registry_client(
    current_client_token: str,
    model_registry_instance_rest_endpoint: str,
) -> ModelRegistryClient:
    """
    Get a client for the model registry instance.
    Args:
        request: The pytest request object
        current_client_token: The current client token
    Returns:
        ModelRegistryClient: A client for the model registry instance
    """
    server, port = model_registry_instance_rest_endpoint.split(":")
    return ModelRegistryClient(
        server_address=f"{Protocols.HTTPS}://{server}",
        port=int(port),
        author="opendatahub-test",
        user_token=current_client_token,
        is_secure=False,
    )


@pytest.fixture(scope="class")
def registered_model(request: FixtureRequest, model_registry_client: ModelRegistryClient) -> RegisteredModel:
    return model_registry_client.register_model(
        name=request.param.get("model_name"),
        uri=request.param.get("model_uri"),
        version=request.param.get("model_version"),
        description=request.param.get("model_description"),
        model_format_name=request.param.get("model_format"),
        model_format_version=request.param.get("model_format_version"),
        storage_key=request.param.get("model_storage_key"),
        storage_path=request.param.get("model_storage_path"),
        metadata=request.param.get("model_metadata"),
    )


@pytest.fixture()
def model_registry_operator_pod(admin_client: DynamicClient) -> Generator[Pod, Any, Any]:
    """Get the model registry operator pod."""
    yield wait_for_pods_by_labels(
        admin_client=admin_client,
        namespace=py_config["applications_namespace"],
        label_selector=f"{Labels.OpenDataHubIo.NAME}={MR_OPERATOR_NAME}",
        expected_num_pods=1,
    )[0]


@pytest.fixture()
def model_registry_instance_pod(admin_client: DynamicClient) -> Generator[Pod, Any, Any]:
    """Get the model registry instance pod."""
    yield wait_for_pods_by_labels(
        admin_client=admin_client,
        namespace=py_config["model_registry_namespace"],
        label_selector=f"app={MR_INSTANCE_NAME}",
        expected_num_pods=1,
    )[0]


@pytest.fixture(scope="class")
def is_model_registry_oauth(request: FixtureRequest) -> bool:
    return getattr(request, "param", {}).get("use_oauth_proxy", True)


@pytest.fixture(scope="session")
def api_server_url(admin_client: DynamicClient) -> str:
    infrastructure = Infrastructure(client=admin_client, name="cluster", ensure_exists=True)
    return infrastructure.instance.status.apiServerURL<|MERGE_RESOLUTION|>--- conflicted
+++ resolved
@@ -197,22 +197,23 @@
     teardown_resources: bool,
     is_model_registry_oauth: bool,
 ) -> Generator[ModelRegistry, Any, Any]:
-<<<<<<< HEAD
     """Creates a model registry instance with oauth proxy configuration."""
     if pytestconfig.option.post_upgrade:
         mr_instance = ModelRegistry(name=MR_INSTANCE_NAME, namespace=model_registry_namespace, ensure_exists=True)
         yield mr_instance
         mr_instance.delete(wait=True)
     else:
-        istio_config = None
+        iistio_config = None
         oauth_config = None
+        mr_class_name = ModelRegistry
         if is_model_registry_oauth:
             LOGGER.warning("Requested Ouath Proxy configuration:")
             oauth_config = OAUTH_PROXY_CONFIG_DICT
         else:
             LOGGER.warning("Requested OSSM configuration:")
             istio_config = ISTIO_CONFIG_DICT
-        with ModelRegistry(
+            mr_class_name = ModelRegistryV1Alpha1
+        with mr_class_name(
             name=MR_INSTANCE_NAME,
             namespace=model_registry_namespace,
             label=MODEL_REGISTRY_STANDARD_LABELS,
@@ -225,35 +226,9 @@
             teardown=teardown_resources,
         ) as mr:
             mr.wait_for_condition(condition="Available", status="True")
+            mr.wait_for_condition(condition="OAuthProxyAvailable", status="True")
+
             yield mr
-=======
-    istio_config = None
-    oauth_config = None
-    mr_class_name = ModelRegistry
-    if is_model_registry_oauth:
-        LOGGER.warning("Requested Ouath Proxy configuration:")
-        oauth_config = OAUTH_PROXY_CONFIG_DICT
-    else:
-        LOGGER.warning("Requested OSSM configuration:")
-        istio_config = ISTIO_CONFIG_DICT
-        mr_class_name = ModelRegistryV1Alpha1
-    """Creates a model registry instance with oauth proxy configuration."""
-    with mr_class_name(
-        name=MR_INSTANCE_NAME,
-        namespace=model_registry_namespace,
-        label=MODEL_REGISTRY_STANDARD_LABELS,
-        grpc={},
-        rest={},
-        istio=istio_config,
-        oauth_proxy=oauth_config,
-        mysql=model_registry_mysql_config,
-        wait_for_resource=True,
-    ) as mr:
-        mr.wait_for_condition(condition="Available", status="True")
-        mr.wait_for_condition(condition="OAuthProxyAvailable", status="True")
-
-        yield mr
->>>>>>> 86caf5f2
 
 
 @pytest.fixture(scope="class")
