--- conflicted
+++ resolved
@@ -221,6 +221,11 @@
                     namespace_name=py_config["applications_namespace"],
                     number_of_consecutive_checks=6,
                 )
+                wait_for_pods_running(
+                    admin_client=admin_client,
+                    namespace_name=py_config["model_registry_namespace"],
+                    number_of_consecutive_checks=6,
+                )
                 yield dsc_resource
         finally:
             resource_editor.restore()
@@ -233,34 +238,9 @@
                 namespace_name=py_config["applications_namespace"],
                 number_of_consecutive_checks=6,
             )
-<<<<<<< HEAD
     else:
         LOGGER.info("Model Registry is enabled by default and does not require any setup.")
         yield dsc_resource
-=======
-            wait_for_pods_running(
-                admin_client=admin_client,
-                namespace_name=py_config["model_registry_namespace"],
-                number_of_consecutive_checks=6,
-            )
-            yield dsc_resource
-
-        for component_name, value in component_patch.items():
-            LOGGER.info(f"Waiting for component {component_name} to be updated.")
-            if original_components[component_name]["managementState"] == DscComponents.ManagementState.MANAGED:
-                dsc_resource.wait_for_condition(
-                    condition=DscComponents.COMPONENT_MAPPING[component_name], status="True"
-                )
-            if (
-                component_name == DscComponents.MODELREGISTRY
-                and value.get("managementState") == DscComponents.ManagementState.MANAGED
-            ):
-                # Since namespace specified in registriesNamespace is automatically created after setting
-                # managementStateto Managed. We need to explicitly delete it on clean up.
-                namespace = Namespace(name=py_config["model_registry_namespace"], ensure_exists=True)
-                if namespace:
-                    namespace.delete(wait=True)
->>>>>>> dcff1821
 
 
 @pytest.fixture(scope="class")
