from __future__ import annotations

import base64
import os
import shutil
from typing import Tuple, Any, Generator

import pytest
import yaml
from _pytest.tmpdir import TempPathFactory
from ocp_resources.config_map import ConfigMap
from ocp_resources.secret import Secret
from pyhelper_utils.shell import run_command
from pytest import FixtureRequest, Config
from kubernetes.dynamic import DynamicClient
from kubernetes.dynamic.exceptions import ResourceNotFoundError
from ocp_resources.data_science_cluster import DataScienceCluster
from ocp_resources.namespace import Namespace
from ocp_resources.resource import get_client
from pytest_testconfig import config as py_config
from simple_logger.logger import get_logger

from utilities.data_science_cluster_utils import update_components_in_dsc
<<<<<<< HEAD
from utilities.infra import create_ns, login_with_user_password, get_openshift_token, update_configmap_data
from utilities.constants import AcceleratorType

=======
from utilities.infra import create_ns, login_with_user_password, get_openshift_token
from utilities.constants import AcceleratorType, DscComponents
>>>>>>> f87b5bc4

LOGGER = get_logger(name=__name__)


@pytest.fixture(scope="session")
def admin_client() -> DynamicClient:
    return get_client()


@pytest.fixture(scope="session", autouse=True)
def tests_tmp_dir(request: FixtureRequest, tmp_path_factory: TempPathFactory) -> Generator[None, None, None]:
    base_path = os.path.join(request.config.option.basetemp, "tests")
    tests_tmp_path = tmp_path_factory.mktemp(basename=base_path)
    py_config["tmp_base_dir"] = str(tests_tmp_path)

    yield

    shutil.rmtree(path=str(tests_tmp_path), ignore_errors=True)


@pytest.fixture(scope="session")
def current_client_token(admin_client: DynamicClient) -> str:
    return get_openshift_token()


@pytest.fixture(scope="class")
def model_namespace(request: FixtureRequest, admin_client: DynamicClient) -> Generator[Namespace, Any, Any]:
    ns_kwargs = {"admin_client": admin_client, "name": request.param["name"]}

    if request.param.get("modelmesh-enabled"):
        request.getfixturevalue(argname="enabled_modelmesh_in_dsc")
        ns_kwargs["labels"] = {"modelmesh-enabled": "true"}

    with create_ns(**ns_kwargs) as ns:
        yield ns


@pytest.fixture(scope="session")
def aws_access_key_id(pytestconfig: Config) -> str:
    access_key = pytestconfig.option.aws_access_key_id
    if not access_key:
        raise ValueError(
            "AWS access key id is not set. "
            "Either pass with `--aws-access-key-id` or set `AWS_ACCESS_KEY_ID` environment variable"
        )
    return access_key


@pytest.fixture(scope="session")
def aws_secret_access_key(pytestconfig: Config) -> str:
    secret_access_key = pytestconfig.option.aws_secret_access_key
    if not secret_access_key:
        raise ValueError(
            "AWS secret access key is not set. "
            "Either pass with `--aws-secret-access-key` or set `AWS_SECRET_ACCESS_KEY` environment variable"
        )
    return secret_access_key


@pytest.fixture(scope="session")
def valid_aws_config(aws_access_key_id: str, aws_secret_access_key: str) -> Tuple[str, str]:
    return aws_access_key_id, aws_secret_access_key


@pytest.fixture(scope="session")
def ci_s3_bucket_name(pytestconfig: Config) -> str:
    bucket_name = pytestconfig.option.ci_s3_bucket_name
    if not bucket_name:
        raise ValueError(
            "CI S3 bucket name is not set. "
            "Either pass with `--ci-s3-bucket-name` or set `CI_S3_BUCKET_NAME` environment variable"
        )
    return bucket_name


@pytest.fixture(scope="session")
def ci_s3_bucket_region(pytestconfig: pytest.Config) -> str:
    ci_bucket_region = pytestconfig.option.ci_s3_bucket_region
    if not ci_bucket_region:
        raise ValueError(
            "Region for the ci s3 bucket is not defined."
            "Either pass with `--ci-s3-bucket-region` or set `CI_S3_BUCKET_REGION` environment variable"
        )
    return ci_bucket_region


@pytest.fixture(scope="session")
def ci_s3_bucket_endpoint(pytestconfig: pytest.Config) -> str:
    ci_bucket_endpoint = pytestconfig.option.ci_s3_bucket_endpoint
    if not ci_bucket_endpoint:
        raise ValueError(
            "Endpoint for the ci s3 bucket is not defined."
            "Either pass with `--ci-s3-bucket-endpoint` or set `CI_S3_BUCKET_ENDPOINT` environment variable"
        )
    return ci_bucket_endpoint


@pytest.fixture(scope="session")
def models_s3_bucket_name(pytestconfig: pytest.Config) -> str:
    models_bucket = pytestconfig.option.models_s3_bucket_name
    if not models_bucket:
        raise ValueError(
            "Bucket name for the models bucket is not defined."
            "Either pass with `--models-s3-bucket-name` or set `MODELS_S3_BUCKET_NAME` environment variable"
        )
    return models_bucket


@pytest.fixture(scope="session")
def models_s3_bucket_region(pytestconfig: pytest.Config) -> str:
    models_bucket_region = pytestconfig.option.models_s3_bucket_region
    if not models_bucket_region:
        raise ValueError(
            "region for the models bucket is not defined."
            "Either pass with `--models-s3-bucket-region` or set `MODELS_S3_BUCKET_REGION` environment variable"
        )
    return models_bucket_region


@pytest.fixture(scope="session")
def models_s3_bucket_endpoint(pytestconfig: pytest.Config) -> str:
    models_bucket_endpoint = pytestconfig.option.models_s3_bucket_endpoint
    if not models_bucket_endpoint:
        raise ValueError(
            "endpoint for the models bucket is not defined."
            "Either pass with `--models-s3-bucket-endpoint` or set `MODELS_S3_BUCKET_ENDPOINT` environment variable"
        )
    return models_bucket_endpoint


@pytest.fixture(scope="session")
def supported_accelerator_type(pytestconfig: pytest.Config) -> str | None:
    accelerator_type = pytestconfig.option.supported_accelerator_type
    if not accelerator_type:
        return None
    if accelerator_type.lower() not in AcceleratorType.SUPPORTED_LISTS:
        raise ValueError(
            "accelerator type is not defined."
            "Either pass with `--supported-accelerator-type` or set `SUPPORTED_ACCLERATOR_TYPE` environment variable"
        )
    return accelerator_type


@pytest.fixture(scope="session")
def vllm_runtime_image(pytestconfig: pytest.Config) -> str | None:
    runtime_image = pytestconfig.option.vllm_runtime_image
    if not runtime_image:
        return None
    return runtime_image


@pytest.fixture(scope="session")
def non_admin_user_password(admin_client: DynamicClient) -> Tuple[str, str] | None:
    def _decode_split_data(_data: str) -> list[str]:
        return base64.b64decode(_data).decode().split(",")

    if ldap_Secret := list(
        Secret.get(
            dyn_client=admin_client,
            name="openldap",
            namespace="openldap",
        )
    ):
        data = ldap_Secret[0].instance.data
        users = _decode_split_data(_data=data.users)
        passwords = _decode_split_data(_data=data.passwords)
        first_user_index = next(index for index, user in enumerate(users) if "user" in user)

        return users[first_user_index], passwords[first_user_index]

    LOGGER.error("ldap secret not found")
    return None


@pytest.fixture(scope="session")
def kubconfig_filepath() -> str:
    kubeconfig_path = os.path.join(os.path.expanduser("~"), ".kube/config")
    kubeconfig_path_from_env = os.getenv("KUBECONFIG", "")

    if os.path.isfile(kubeconfig_path_from_env):
        return kubeconfig_path_from_env

    return kubeconfig_path


@pytest.fixture(scope="session")
def unprivileged_client(
    admin_client: DynamicClient,
    kubconfig_filepath: str,
    non_admin_user_password: Tuple[str, str],
) -> Generator[DynamicClient, Any, Any]:
    """
    Provides none privileged API client. If non_admin_user_password is None, then it will yield admin_client.
    """
    if non_admin_user_password is None:
        yield admin_client

    else:
        current_user = run_command(command=["oc", "whoami"])[1].strip()

        if login_with_user_password(
            api_address=admin_client.configuration.host,
            user=non_admin_user_password[0],
            password=non_admin_user_password[1],
        ):
            with open(kubconfig_filepath) as fd:
                kubeconfig_content = yaml.safe_load(fd)

            unprivileged_context = kubeconfig_content["current-context"]

            # Get back to admin account
            login_with_user_password(
                api_address=admin_client.configuration.host,
                user=current_user.strip(),
            )
            yield get_client(config_file=kubconfig_filepath, context=unprivileged_context)

        else:
            yield admin_client


@pytest.fixture(scope="session")
def dsc_resource(admin_client: DynamicClient):
    name = py_config["dsc_name"]
    for dsc in DataScienceCluster.get(dyn_client=admin_client, name=name):
        return dsc
    raise ResourceNotFoundError(f"DSC resource {name} not found")


@pytest.fixture(scope="module")
def updated_dsc_component_state(
    request: FixtureRequest,
    dsc_resource: DataScienceCluster,
) -> Generator[DataScienceCluster, Any, Any]:
    with update_components_in_dsc(
        dsc=dsc_resource,
        components={request.param["component_name"]: request.param["desired_state"]},
    ) as dsc:
        yield dsc


<<<<<<< HEAD
@pytest.fixture(scope="session")
def cluster_monitoring_config(admin_client: DynamicClient) -> ConfigMap:
    data = {"config.yaml": yaml.dump({"enableUserWorkload": "true"})}

    with update_configmap_data(
        client=admin_client,
        name="cluster-monitoring-config",
        namespace="openshift-monitoring",
        data=data,
    ) as cm:
        yield cm
=======
@pytest.fixture(scope="package")
def enabled_modelmesh_in_dsc(dsc_resource: DataScienceCluster) -> Generator[DataScienceCluster, Any, Any]:
    with update_components_in_dsc(
        dsc=dsc_resource,
        components={DscComponents.MODELMESHSERVING: DscComponents.ManagementState.MANAGED},
    ) as dsc:
        yield dsc
>>>>>>> f87b5bc4
<|MERGE_RESOLUTION|>--- conflicted
+++ resolved
@@ -21,14 +21,10 @@
 from simple_logger.logger import get_logger
 
 from utilities.data_science_cluster_utils import update_components_in_dsc
-<<<<<<< HEAD
-from utilities.infra import create_ns, login_with_user_password, get_openshift_token, update_configmap_data
-from utilities.constants import AcceleratorType
-
-=======
 from utilities.infra import create_ns, login_with_user_password, get_openshift_token
 from utilities.constants import AcceleratorType, DscComponents
->>>>>>> f87b5bc4
+from utilities.infra import update_configmap_data
+
 
 LOGGER = get_logger(name=__name__)
 
@@ -270,19 +266,6 @@
         yield dsc
 
 
-<<<<<<< HEAD
-@pytest.fixture(scope="session")
-def cluster_monitoring_config(admin_client: DynamicClient) -> ConfigMap:
-    data = {"config.yaml": yaml.dump({"enableUserWorkload": "true"})}
-
-    with update_configmap_data(
-        client=admin_client,
-        name="cluster-monitoring-config",
-        namespace="openshift-monitoring",
-        data=data,
-    ) as cm:
-        yield cm
-=======
 @pytest.fixture(scope="package")
 def enabled_modelmesh_in_dsc(dsc_resource: DataScienceCluster) -> Generator[DataScienceCluster, Any, Any]:
     with update_components_in_dsc(
@@ -290,4 +273,16 @@
         components={DscComponents.MODELMESHSERVING: DscComponents.ManagementState.MANAGED},
     ) as dsc:
         yield dsc
->>>>>>> f87b5bc4
+
+
+@pytest.fixture(scope="session")
+def cluster_monitoring_config(admin_client: DynamicClient) -> ConfigMap:
+    data = {"config.yaml": yaml.dump({"enableUserWorkload": "true"})}
+
+    with update_configmap_data(
+        client=admin_client,
+        name="cluster-monitoring-config",
+        namespace="openshift-monitoring",
+        data=data,
+    ) as cm:
+        yield cm