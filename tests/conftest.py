from __future__ import annotations

import base64
import os
import shutil
from typing import List, Tuple, Any, Generator

import pytest
import yaml
from _pytest.tmpdir import TempPathFactory
from kubernetes.dynamic.exceptions import ResourceNotFoundError
from ocp_resources.data_science_cluster import DataScienceCluster
from ocp_resources.secret import Secret
from pyhelper_utils.shell import run_command
from pytest import FixtureRequest, Config
from kubernetes.dynamic import DynamicClient
from kubernetes.dynamic.exceptions import ResourceNotFoundError
from ocp_resources.data_science_cluster import DataScienceCluster
from ocp_resources.namespace import Namespace
<<<<<<< HEAD
from ocp_resources.resource import ResourceEditor, get_client
=======
from ocp_resources.resource import get_client, ResourceEditor
>>>>>>> 5e0f7718
from pytest_testconfig import config as py_config
from simple_logger.logger import get_logger

from utilities.infra import create_ns, login_with_user_password, get_openshift_token
from utilities.constants import AcceleratorType


LOGGER = get_logger(name=__name__)


@pytest.fixture(scope="session")
def admin_client() -> DynamicClient:
    return get_client()


@pytest.mark.early(order=0)
@pytest.fixture(scope="session", autouse=True)
def tests_tmp_dir(request: FixtureRequest, tmp_path_factory: TempPathFactory) -> None:
    base_path = os.path.join(request.config.option.basetemp, "tests")
    tests_tmp_path = tmp_path_factory.mktemp(basename=base_path)
    py_config["tmp_base_dir"] = str(tests_tmp_path)

    yield

    shutil.rmtree(path=str(tests_tmp_path), ignore_errors=True)


@pytest.fixture(scope="session")
def current_client_token(admin_client: DynamicClient) -> str:
    return get_openshift_token()


@pytest.fixture(scope="class")
def model_namespace(request: FixtureRequest, admin_client: DynamicClient) -> Generator[Namespace, Any, Any]:
    with create_ns(admin_client=admin_client, name=request.param["name"]) as ns:
        yield ns


@pytest.fixture(scope="session")
def aws_access_key_id(pytestconfig: Config) -> str:
    access_key = pytestconfig.option.aws_access_key_id
    if not access_key:
        raise ValueError(
            "AWS access key id is not set. "
            "Either pass with `--aws-access-key-id` or set `AWS_ACCESS_KEY_ID` environment variable"
        )
    return access_key


@pytest.fixture(scope="session")
def aws_secret_access_key(pytestconfig: Config) -> str:
    secret_access_key = pytestconfig.option.aws_secret_access_key
    if not secret_access_key:
        raise ValueError(
            "AWS secret access key is not set. "
            "Either pass with `--aws-secret-access-key` or set `AWS_SECRET_ACCESS_KEY` environment variable"
        )
    return secret_access_key


@pytest.fixture(scope="session")
def valid_aws_config(aws_access_key_id: str, aws_secret_access_key: str) -> Tuple[str, str]:
    return aws_access_key_id, aws_secret_access_key


@pytest.fixture(scope="session")
def ci_s3_bucket_name(pytestconfig: Config) -> str:
    bucket_name = pytestconfig.option.ci_s3_bucket_name
    if not bucket_name:
        raise ValueError(
            "CI S3 bucket name is not set. "
            "Either pass with `--ci-s3-bucket-name` or set `CI_S3_BUCKET_NAME` environment variable"
        )
    return bucket_name


@pytest.fixture(scope="session")
def ci_s3_bucket_region(pytestconfig: pytest.Config) -> str:
    ci_bucket_region = pytestconfig.option.ci_s3_bucket_region
    if not ci_bucket_region:
        raise ValueError(
            "Region for the ci s3 bucket is not defined."
            "Either pass with `--ci-s3-bucket-region` or set `CI_S3_BUCKET_REGION` environment variable"
        )
    return ci_bucket_region


@pytest.fixture(scope="session")
def ci_s3_bucket_endpoint(pytestconfig: pytest.Config) -> str:
    ci_bucket_endpoint = pytestconfig.option.ci_s3_bucket_endpoint
    if not ci_bucket_endpoint:
        raise ValueError(
            "Endpoint for the ci s3 bucket is not defined."
            "Either pass with `--ci-s3-bucket-endpoint` or set `CI_S3_BUCKET_ENDPOINT` environment variable"
        )
    return ci_bucket_endpoint


@pytest.fixture(scope="session")
def models_s3_bucket_name(pytestconfig: pytest.Config) -> str:
    models_bucket = pytestconfig.option.models_s3_bucket_name
    if not models_bucket:
        raise ValueError(
            "Bucket name for the models bucket is not defined."
            "Either pass with `--models-s3-bucket-name` or set `MODELS_S3_BUCKET_NAME` environment variable"
        )
    return models_bucket


@pytest.fixture(scope="session")
def models_s3_bucket_region(pytestconfig: pytest.Config) -> str:
    models_bucket_region = pytestconfig.option.models_s3_bucket_region
    if not models_bucket_region:
        raise ValueError(
            "region for the models bucket is not defined."
            "Either pass with `--models-s3-bucket-region` or set `MODELS_S3_BUCKET_REGION` environment variable"
        )
    return models_bucket_region


@pytest.fixture(scope="session")
def models_s3_bucket_endpoint(pytestconfig: pytest.Config) -> str:
    models_bucket_endpoint = pytestconfig.option.models_s3_bucket_endpoint
    if not models_bucket_endpoint:
        raise ValueError(
            "endpoint for the models bucket is not defined."
            "Either pass with `--models-s3-bucket-endpoint` or set `MODELS_S3_BUCKET_ENDPOINT` environment variable"
        )
    return models_bucket_endpoint


@pytest.fixture(scope="session")
def supported_accelerator_type(pytestconfig: pytest.Config) -> str | None:
    accelerator_type = pytestconfig.option.supported_accelerator_type
    if not accelerator_type:
        return None
    if accelerator_type.lower() not in AcceleratorType.SUPPORTED_LISTS:
        raise ValueError(
            "accelerator type is not defined."
            "Either pass with `--supported-accelerator-type` or set `SUPPORTED_ACCLERATOR_TYPE` environment variable"
        )
    return accelerator_type


@pytest.fixture(scope="session")
def vllm_runtime_image(pytestconfig: pytest.Config) -> str | None:
    runtime_image = pytestconfig.option.vllm_runtime_image
    if not runtime_image:
        return None
    return runtime_image


@pytest.fixture(scope="class")
def ns_with_modelmesh_enabled(request: FixtureRequest, admin_client: DynamicClient) -> Generator[Namespace, Any, Any]:
    with create_ns(admin_client=admin_client, name=request.param["name"], labels={"modelmesh-enabled": "true"}) as ns:
        yield ns


@pytest.fixture(scope="session")
def non_admin_user_password(admin_client: DynamicClient) -> Tuple[str, str] | None:
    def _decode_split_data(_data: str) -> List[str]:
        return base64.b64decode(_data).decode().split(",")

    if ldap_Secret := list(
        Secret.get(
            dyn_client=admin_client,
            name="openldap",
            namespace="openldap",
        )
    ):
        data = ldap_Secret[0].instance.data
        users = _decode_split_data(_data=data.users)
        passwords = _decode_split_data(_data=data.passwords)
        first_user_index = next(index for index, user in enumerate(users) if "user" in user)

        return users[first_user_index], passwords[first_user_index]

    LOGGER.error("ldap secret not found")
    return None


@pytest.fixture(scope="session")
def kubconfig_filepath() -> str:
    kubeconfig_path = os.path.join(os.path.expanduser("~"), ".kube/config")
    kubeconfig_path_from_env = os.getenv("KUBECONFIG", "")

    if os.path.isfile(kubeconfig_path_from_env):
        return kubeconfig_path_from_env

    return kubeconfig_path


@pytest.fixture(scope="session")
def unprivileged_client(
    admin_client: DynamicClient, kubconfig_filepath: str, non_admin_user_password: Tuple[str, str]
) -> Generator[DynamicClient, Any, Any]:
    """
    Provides none privileged API client. If non_admin_user_password is None, then it will yield admin_client.
    """
    if non_admin_user_password is None:
        yield admin_client

    else:
        current_user = run_command(command=["oc", "whoami"])[1].strip()

        if login_with_user_password(
            api_address=admin_client.configuration.host,
            user=non_admin_user_password[0],
            password=non_admin_user_password[1],
        ):
            with open(kubconfig_filepath) as fd:
                kubeconfig_content = yaml.safe_load(fd)

            unprivileged_context = kubeconfig_content["current-context"]

            # Get back to admin account
            login_with_user_password(
                api_address=admin_client.configuration.host,
                user=current_user.strip(),
            )
            yield get_client(config_file=kubconfig_filepath, context=unprivileged_context)

        else:
            yield admin_client


@pytest.fixture(scope="session")
def dsc_resource(admin_client: DynamicClient):
    name = py_config["dsc_name"]
<<<<<<< HEAD

    for dsc in DataScienceCluster.get(dyn_client=admin_client, name=name):
        return dsc

    raise ResourceNotFoundError(f"Data Science Cluster {name} not found")
=======
    for dsc in DataScienceCluster.get(dyn_client=admin_client, name=name):
        return dsc
    raise ResourceNotFoundError(f"DSC resource {name} not found")
>>>>>>> 5e0f7718


@pytest.fixture(scope="module")
def updated_dsc_component_state(
    request: FixtureRequest,
    dsc_resource: DataScienceCluster,
) -> Generator[DataScienceCluster, Any, Any]:
    component_name = request.param["component_name"]
    desired_state = request.param["desired_state"]
<<<<<<< HEAD
    # Condition type for component being successfully reconciled by DSC
=======
    # Condition type for component being succesfully reconciled by DSC
>>>>>>> 5e0f7718
    condition_type = request.param["condition_type"]
    if dsc_resource.instance.spec.components[component_name].managementState != desired_state:
        with ResourceEditor(
            patches={
                dsc_resource: {
                    "spec": {
                        "components": {
                            f"{component_name}": {"managementState": f"{desired_state}"},
                        }
                    }
                }
            }
        ):
            dsc_resource.wait_for_condition(condition=condition_type, status="True")
            yield dsc_resource
    else:
        LOGGER.warning(f"Component {component_name} was already set to managementState {desired_state}")
        yield dsc_resource<|MERGE_RESOLUTION|>--- conflicted
+++ resolved
@@ -8,8 +8,6 @@
 import pytest
 import yaml
 from _pytest.tmpdir import TempPathFactory
-from kubernetes.dynamic.exceptions import ResourceNotFoundError
-from ocp_resources.data_science_cluster import DataScienceCluster
 from ocp_resources.secret import Secret
 from pyhelper_utils.shell import run_command
 from pytest import FixtureRequest, Config
@@ -17,11 +15,7 @@
 from kubernetes.dynamic.exceptions import ResourceNotFoundError
 from ocp_resources.data_science_cluster import DataScienceCluster
 from ocp_resources.namespace import Namespace
-<<<<<<< HEAD
-from ocp_resources.resource import ResourceEditor, get_client
-=======
 from ocp_resources.resource import get_client, ResourceEditor
->>>>>>> 5e0f7718
 from pytest_testconfig import config as py_config
 from simple_logger.logger import get_logger
 
@@ -251,17 +245,9 @@
 @pytest.fixture(scope="session")
 def dsc_resource(admin_client: DynamicClient):
     name = py_config["dsc_name"]
-<<<<<<< HEAD
-
-    for dsc in DataScienceCluster.get(dyn_client=admin_client, name=name):
-        return dsc
-
-    raise ResourceNotFoundError(f"Data Science Cluster {name} not found")
-=======
     for dsc in DataScienceCluster.get(dyn_client=admin_client, name=name):
         return dsc
     raise ResourceNotFoundError(f"DSC resource {name} not found")
->>>>>>> 5e0f7718
 
 
 @pytest.fixture(scope="module")
@@ -271,11 +257,7 @@
 ) -> Generator[DataScienceCluster, Any, Any]:
     component_name = request.param["component_name"]
     desired_state = request.param["desired_state"]
-<<<<<<< HEAD
-    # Condition type for component being successfully reconciled by DSC
-=======
     # Condition type for component being succesfully reconciled by DSC
->>>>>>> 5e0f7718
     condition_type = request.param["condition_type"]
     if dsc_resource.instance.spec.components[component_name].managementState != desired_state:
         with ResourceEditor(
