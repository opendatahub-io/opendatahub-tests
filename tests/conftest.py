--- conflicted
+++ resolved
@@ -222,13 +222,15 @@
 
 
 @pytest.fixture(scope="session")
-<<<<<<< HEAD
 def triton_runtime_image(pytestconfig: pytest.Config) -> str | None:
     runtime_image = pytestconfig.option.triton_runtime_image
-=======
+    if not runtime_image:
+        return None
+    return runtime_image
+  
+@pytest.fixture(scope="session")
 def mlserver_runtime_image(pytestconfig: pytest.Config) -> str | None:
     runtime_image = pytestconfig.option.mlserver_runtime_image
->>>>>>> 0db11283
     if not runtime_image:
         return None
     return runtime_image
