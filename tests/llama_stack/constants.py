from dataclasses import dataclass
from enum import Enum
from typing import List


class LlamaStackProviders:
    """LlamaStack provider identifiers."""

    class Inference(str, Enum):
        VLLM_INFERENCE = "vllm-inference"

    class Safety(str, Enum):
        TRUSTYAI_FMS = "trustyai_fms"

    class Eval(str, Enum):
        TRUSTYAI_LMEVAL = "trustyai_lmeval"

<<<<<<< HEAD
LLS_CORE_POD_FILTER: str = "app=llama-stack"
=======

@dataclass
class TorchTuneTestExpectation:
    """Test expectation for TorchTune documentation questions."""

    question: str
    expected_keywords: List[str]
    description: str


TORCHTUNE_TEST_EXPECTATIONS: List[TorchTuneTestExpectation] = [
    TorchTuneTestExpectation(
        question="what is torchtune",
        expected_keywords=["torchtune", "pytorch", "fine-tuning", "training", "model"],
        description="Should provide information about torchtune framework",
    ),
    TorchTuneTestExpectation(
        question="What do you know about LoRA?",
        expected_keywords=[
            "LoRA",
            "parameter",
            "efficient",
            "fine-tuning",
            "reduce",
        ],
        description="Should provide information about LoRA (Low Rank Adaptation)",
    ),
    TorchTuneTestExpectation(
        question="How can I optimize model training for quantization?",
        expected_keywords=[
            "Quantization-Aware Training",
            "QAT",
            "training",
            "fine-tuning",
            "fake",
            "quantized",
        ],
        description="Should provide information about QAT (Quantization-Aware Training)",
    ),
    TorchTuneTestExpectation(
        question="Are there any memory optimizations for LoRA?",
        expected_keywords=["QLoRA", "fine-tuning", "4-bit", "Optimization", "LoRA"],
        description="Should provide information about QLoRA",
    ),
    TorchTuneTestExpectation(
        question="tell me about dora",
        expected_keywords=["dora", "parameter", "magnitude", "direction", "fine-tuning"],
        description="Should provide information about DoRA (Weight-Decomposed Low-Rank Adaptation)",
    ),
]
>>>>>>> 816da9b0
<|MERGE_RESOLUTION|>--- conflicted
+++ resolved
@@ -15,9 +15,7 @@
     class Eval(str, Enum):
         TRUSTYAI_LMEVAL = "trustyai_lmeval"
 
-<<<<<<< HEAD
 LLS_CORE_POD_FILTER: str = "app=llama-stack"
-=======
 
 @dataclass
 class TorchTuneTestExpectation:
@@ -67,5 +65,4 @@
         expected_keywords=["dora", "parameter", "magnitude", "direction", "fine-tuning"],
         description="Should provide information about DoRA (Weight-Decomposed Low-Rank Adaptation)",
     ),
-]
->>>>>>> 816da9b0
+]