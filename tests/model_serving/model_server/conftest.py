from typing import Any, Generator

import pytest
import yaml
from _pytest.fixtures import FixtureRequest
from kubernetes.dynamic import DynamicClient
from ocp_resources.authorino import Authorino
from ocp_resources.cluster_service_version import ClusterServiceVersion
<<<<<<< HEAD
=======
from ocp_resources.config_map import ConfigMap
>>>>>>> 438ab37a
from ocp_resources.data_science_cluster import DataScienceCluster
from ocp_resources.inference_service import InferenceService
from ocp_resources.namespace import Namespace
from ocp_resources.persistent_volume_claim import PersistentVolumeClaim
from ocp_resources.secret import Secret
from ocp_resources.service_account import ServiceAccount
from ocp_resources.service_mesh_control_plane import ServiceMeshControlPlane
from ocp_resources.serving_runtime import ServingRuntime
from ocp_resources.storage_class import StorageClass
<<<<<<< HEAD
from pytest_testconfig import config as py_config

from tests.model_serving.model_server.utils import create_isvc
from utilities.constants import DscComponents, StorageClassName
from utilities.constants import (
    KServeDeploymentType,
    ModelAndFormat,
    ModelFormat,
    ModelInferenceRuntime,
    ModelVersion,
    Protocols,
    RuntimeTemplates,
)
from utilities.infra import s3_endpoint_secret
=======
from ocp_utilities.monitoring import Prometheus
from pytest_testconfig import config as py_config

from utilities.constants import DscComponents, StorageClassName
from utilities.constants import (
    KServeDeploymentType,
    ModelFormat,
    ModelInferenceRuntime,
    Protocols,
    RuntimeTemplates,
)
from utilities.constants import (
    ModelAndFormat,
    ModelVersion,
)
from utilities.inference_utils import create_isvc
from utilities.infra import (
    get_openshift_token,
    s3_endpoint_secret,
    update_configmap_data,
)
>>>>>>> 438ab37a
from utilities.data_science_cluster_utils import update_components_in_dsc
from utilities.serving_runtime import ServingRuntimeFromTemplate


@pytest.fixture(scope="package")
<<<<<<< HEAD
def skip_if_no_deployed_openshift_serverless(admin_client: DynamicClient):
=======
def skip_if_no_deployed_openshift_serverless(admin_client: DynamicClient) -> None:
>>>>>>> 438ab37a
    name = "openshift-serverless"
    csvs = list(
        ClusterServiceVersion.get(
            client=admin_client,
            namespace=name,
            label_selector=f"operators.coreos.com/serverless-operator.{name}",
        )
    )
    if not csvs:
        pytest.skip("OpenShift Serverless is not deployed")

    csv = csvs[0]

    if not (csv.exists and csv.status == csv.Status.SUCCEEDED):
        pytest.skip("OpenShift Serverless is not deployed")


@pytest.fixture(scope="class")
def models_endpoint_s3_secret(
    admin_client: DynamicClient,
    model_namespace: Namespace,
    aws_access_key_id: str,
    aws_secret_access_key: str,
    models_s3_bucket_name: str,
    models_s3_bucket_region: str,
    models_s3_bucket_endpoint: str,
) -> Generator[Secret, Any, Any]:
    with s3_endpoint_secret(
        admin_client=admin_client,
        name="models-bucket-secret",
        namespace=model_namespace.name,
        aws_access_key=aws_access_key_id,
        aws_secret_access_key=aws_secret_access_key,
        aws_s3_region=models_s3_bucket_region,
        aws_s3_bucket=models_s3_bucket_name,
        aws_s3_endpoint=models_s3_bucket_endpoint,
    ) as secret:
        yield secret


# HTTP model serving
@pytest.fixture(scope="class")
def model_service_account(
    admin_client: DynamicClient, models_endpoint_s3_secret: Secret
) -> Generator[ServiceAccount, Any, Any]:
    with ServiceAccount(
        client=admin_client,
        namespace=models_endpoint_s3_secret.namespace,
        name="models-bucket-sa",
        secrets=[{"name": models_endpoint_s3_secret.name}],
    ) as sa:
        yield sa


@pytest.fixture(scope="class")
def serving_runtime_from_template(
    request: FixtureRequest,
    admin_client: DynamicClient,
    model_namespace: Namespace,
) -> Generator[ServingRuntime, Any, Any]:
    runtime_kwargs = {
        "client": admin_client,
        "name": request.param["name"],
        "namespace": model_namespace.name,
        "template_name": request.param["template-name"],
        "multi_model": request.param["multi-model"],
        "models_priorities": request.param.get("models-priorities"),
        "supported_model_formats": request.param.get("supported-model-formats"),
    }

    if (enable_http := request.param.get("enable-http")) is not None:
        runtime_kwargs["enable_http"] = enable_http

    if (enable_grpc := request.param.get("enable-grpc")) is not None:
        runtime_kwargs["enable_grpc"] = enable_grpc

    with ServingRuntimeFromTemplate(**runtime_kwargs) as model_runtime:
        yield model_runtime


@pytest.fixture(scope="class")
def s3_models_inference_service(
    request: FixtureRequest,
    admin_client: DynamicClient,
    model_namespace: Namespace,
    serving_runtime_from_template: ServingRuntime,
    models_endpoint_s3_secret: Secret,
) -> Generator[InferenceService, Any, Any]:
    isvc_kwargs = {
        "client": admin_client,
        "name": request.param["name"],
        "namespace": model_namespace.name,
        "runtime": serving_runtime_from_template.name,
        "model_format": serving_runtime_from_template.instance.spec.supportedModelFormats[0].name,
        "deployment_mode": request.param["deployment-mode"],
        "storage_key": models_endpoint_s3_secret.name,
        "storage_path": request.param["model-dir"],
    }

    if (external_route := request.param.get("external-route")) is not None:
        isvc_kwargs["external_route"] = external_route

    if (enable_auth := request.param.get("enable-auth")) is not None:
        isvc_kwargs["enable_auth"] = enable_auth

    with create_isvc(**isvc_kwargs) as isvc:
        yield isvc


@pytest.fixture(scope="class")
def model_pvc(
    request: FixtureRequest,
    admin_client: DynamicClient,
    model_namespace: Namespace,
) -> Generator[PersistentVolumeClaim, Any, Any]:
    access_mode = "ReadWriteOnce"
    pvc_kwargs = {
        "name": "model-pvc",
        "namespace": model_namespace.name,
        "client": admin_client,
        "size": request.param["pvc-size"],
    }
    if hasattr(request, "param"):
        access_mode = request.param.get("access-modes")

        if storage_class_name := request.param.get("storage-class-name"):
            pvc_kwargs["storage_class"] = storage_class_name

    pvc_kwargs["accessmodes"] = access_mode

    with PersistentVolumeClaim(**pvc_kwargs) as pvc:
        pvc.wait_for_status(status=pvc.Status.BOUND, timeout=120)
        yield pvc


@pytest.fixture(scope="session")
def skip_if_no_nfs_storage_class(admin_client: DynamicClient) -> None:
    if not StorageClass(client=admin_client, name=StorageClassName.NFS).exists:
        pytest.skip(f"StorageClass {StorageClassName.NFS} is missing from the cluster")


@pytest.fixture(scope="package")
<<<<<<< HEAD
def skip_if_no_deployed_redhat_authorino_operator(admin_client: DynamicClient):
=======
def skip_if_no_deployed_redhat_authorino_operator(admin_client: DynamicClient) -> None:
>>>>>>> 438ab37a
    name = "authorino"
    namespace = f"{py_config['applications_namespace']}-auth-provider"

    if not Authorino(
        client=admin_client,
        name=name,
        namespace=namespace,
    ).exists:
        pytest.skip(f"Authorino {name} CR is missing from {namespace} namespace")


@pytest.fixture(scope="package")
<<<<<<< HEAD
def enabled_kserve_in_dsc(dsc_resource: DataScienceCluster) -> Generator[DataScienceCluster, Any, Any]:
=======
def enabled_kserve_in_dsc(
    dsc_resource: DataScienceCluster,
) -> Generator[DataScienceCluster, Any, Any]:
>>>>>>> 438ab37a
    with update_components_in_dsc(
        dsc=dsc_resource,
        components={DscComponents.KSERVE: DscComponents.ManagementState.MANAGED},
    ) as dsc:
        yield dsc


@pytest.fixture(scope="package")
<<<<<<< HEAD
def enabled_modelmesh_in_dsc(dsc_resource: DataScienceCluster) -> Generator[DataScienceCluster, Any, Any]:
    with update_components_in_dsc(
        dsc=dsc_resource,
        components={DscComponents.MODELMESHSERVING: DscComponents.ManagementState.MANAGED},
    ) as dsc:
        yield dsc


@pytest.fixture(scope="package")
def skip_if_no_deployed_openshift_service_mesh(admin_client: DynamicClient):
=======
def skip_if_no_deployed_openshift_service_mesh(admin_client: DynamicClient) -> None:
>>>>>>> 438ab37a
    smcp = ServiceMeshControlPlane(client=admin_client, name="data-science-smcp", namespace="istio-system")
    if not smcp or not smcp.exists:
        pytest.skip("OpenShift service mesh operator is not deployed")

    smcp.wait_for_condition(condition=smcp.Condition.READY, status="True")


@pytest.fixture(scope="class")
def http_s3_openvino_model_mesh_inference_service(
    request: FixtureRequest,
    admin_client: DynamicClient,
    model_namespace: Namespace,
    http_s3_ovms_model_mesh_serving_runtime: ServingRuntime,
<<<<<<< HEAD
    ci_model_mesh_endpoint_s3_secret: Secret,
    model_mesh_model_service_account: ServiceAccount,
) -> InferenceService:
=======
    ci_endpoint_s3_secret: Secret,
    ci_service_account: ServiceAccount,
) -> Generator[InferenceService, Any, Any]:
>>>>>>> 438ab37a
    with create_isvc(
        client=admin_client,
        name=f"{Protocols.HTTP}-{ModelFormat.OPENVINO}",
        namespace=model_namespace.name,
        runtime=http_s3_ovms_model_mesh_serving_runtime.name,
<<<<<<< HEAD
        model_service_account=model_mesh_model_service_account.name,
        storage_key=ci_model_mesh_endpoint_s3_secret.name,
=======
        model_service_account=ci_service_account.name,
        storage_key=ci_endpoint_s3_secret.name,
>>>>>>> 438ab37a
        storage_path=request.param["model-path"],
        model_format=ModelAndFormat.OPENVINO_IR,
        deployment_mode=KServeDeploymentType.MODEL_MESH,
        model_version=ModelVersion.OPSET1,
    ) as isvc:
        yield isvc


@pytest.fixture(scope="class")
def http_s3_ovms_model_mesh_serving_runtime(
    request: FixtureRequest,
    admin_client: DynamicClient,
    model_namespace: Namespace,
<<<<<<< HEAD
) -> ServingRuntime:
=======
) -> Generator[ServingRuntime, Any, Any]:
>>>>>>> 438ab37a
    runtime_kwargs = {
        "client": admin_client,
        "namespace": model_namespace.name,
        "name": f"{Protocols.HTTP}-{ModelInferenceRuntime.OPENVINO_RUNTIME}",
        "template_name": RuntimeTemplates.OVMS_MODEL_MESH,
        "multi_model": True,
<<<<<<< HEAD
        "protocol": "REST",
        "resources": {
            "ovms": {
=======
        "protocol": Protocols.REST.upper(),
        "resources": {
            ModelFormat.OVMS: {
>>>>>>> 438ab37a
                "requests": {"cpu": "1", "memory": "4Gi"},
                "limits": {"cpu": "2", "memory": "8Gi"},
            }
        },
    }

    enable_external_route = False
    enable_auth = False

    if hasattr(request, "param"):
        enable_external_route = request.param.get("enable-external-route")
        enable_auth = request.param.get("enable-auth")

    runtime_kwargs["enable_external_route"] = enable_external_route
    runtime_kwargs["enable_auth"] = enable_auth

    with ServingRuntimeFromTemplate(**runtime_kwargs) as model_runtime:
        yield model_runtime


@pytest.fixture(scope="class")
<<<<<<< HEAD
def ci_model_mesh_endpoint_s3_secret(
    admin_client: DynamicClient,
    model_namespace: Namespace,
    aws_access_key_id: str,
    aws_secret_access_key: str,
    ci_s3_bucket_name: str,
    ci_s3_bucket_region: str,
    ci_s3_bucket_endpoint: str,
) -> Secret:
    with s3_endpoint_secret(
        admin_client=admin_client,
        name="ci-bucket-secret",
        namespace=model_namespace.name,
        aws_access_key=aws_access_key_id,
        aws_secret_access_key=aws_secret_access_key,
        aws_s3_region=ci_s3_bucket_region,
        aws_s3_bucket=ci_s3_bucket_name,
        aws_s3_endpoint=ci_s3_bucket_endpoint,
    ) as secret:
        yield secret


@pytest.fixture(scope="class")
def model_mesh_model_service_account(
    admin_client: DynamicClient, ci_model_mesh_endpoint_s3_secret: Secret
) -> ServiceAccount:
    with ServiceAccount(
        client=admin_client,
        namespace=ci_model_mesh_endpoint_s3_secret.namespace,
        name=f"{Protocols.HTTP}-models-bucket-sa",
        secrets=[{"name": ci_model_mesh_endpoint_s3_secret.name}],
    ) as sa:
        yield sa


@pytest.fixture(scope="class")
=======
>>>>>>> 438ab37a
def openvino_kserve_serving_runtime(
    request: FixtureRequest,
    admin_client: DynamicClient,
    model_namespace: Namespace,
<<<<<<< HEAD
) -> ServingRuntime:
=======
) -> Generator[ServingRuntime, Any, Any]:
>>>>>>> 438ab37a
    with ServingRuntimeFromTemplate(
        client=admin_client,
        name=request.param["runtime-name"],
        namespace=model_namespace.name,
        template_name=RuntimeTemplates.OVMS_KSERVE,
        multi_model=False,
        resources={
<<<<<<< HEAD
            "ovms": {
=======
            ModelFormat.OVMS: {
>>>>>>> 438ab37a
                "requests": {"cpu": "1", "memory": "4Gi"},
                "limits": {"cpu": "2", "memory": "8Gi"},
            }
        },
        model_format_name=request.param["model-format"],
    ) as model_runtime:
        yield model_runtime


@pytest.fixture(scope="class")
def ci_endpoint_s3_secret(
    admin_client: DynamicClient,
    model_namespace: Namespace,
    aws_access_key_id: str,
    aws_secret_access_key: str,
    ci_s3_bucket_name: str,
    ci_s3_bucket_region: str,
    ci_s3_bucket_endpoint: str,
<<<<<<< HEAD
) -> Secret:
=======
) -> Generator[Secret, Any, Any]:
>>>>>>> 438ab37a
    with s3_endpoint_secret(
        admin_client=admin_client,
        name="ci-bucket-secret",
        namespace=model_namespace.name,
        aws_access_key=aws_access_key_id,
        aws_secret_access_key=aws_secret_access_key,
        aws_s3_region=ci_s3_bucket_region,
        aws_s3_bucket=ci_s3_bucket_name,
        aws_s3_endpoint=ci_s3_bucket_endpoint,
    ) as secret:
        yield secret


@pytest.fixture(scope="class")
<<<<<<< HEAD
=======
def ci_service_account(
    admin_client: DynamicClient, ci_endpoint_s3_secret: Secret
) -> Generator[ServiceAccount, Any, Any]:
    with ServiceAccount(
        client=admin_client,
        namespace=ci_endpoint_s3_secret.namespace,
        name="ci-models-bucket-sa",
        secrets=[{"name": ci_endpoint_s3_secret.name}],
    ) as sa:
        yield sa


@pytest.fixture(scope="class")
>>>>>>> 438ab37a
def ovms_serverless_inference_service(
    request: FixtureRequest,
    admin_client: DynamicClient,
    model_namespace: Namespace,
    openvino_kserve_serving_runtime: ServingRuntime,
    ci_endpoint_s3_secret: Secret,
<<<<<<< HEAD
) -> InferenceService:
=======
) -> Generator[InferenceService, Any, Any]:
>>>>>>> 438ab37a
    with create_isvc(
        client=admin_client,
        name=f"{request.param['name']}-serverless",
        namespace=model_namespace.name,
        runtime=openvino_kserve_serving_runtime.name,
        storage_path=request.param["model-dir"],
        storage_key=ci_endpoint_s3_secret.name,
        model_format=ModelAndFormat.OPENVINO_IR,
        deployment_mode=KServeDeploymentType.SERVERLESS,
        model_version=request.param["model-version"],
    ) as isvc:
        yield isvc


@pytest.fixture(scope="class")
def http_s3_tensorflow_model_mesh_inference_service(
    request: FixtureRequest,
    admin_client: DynamicClient,
    model_namespace: Namespace,
    http_s3_ovms_model_mesh_serving_runtime: ServingRuntime,
<<<<<<< HEAD
    ci_model_mesh_endpoint_s3_secret: Secret,
    model_mesh_model_service_account: ServiceAccount,
) -> InferenceService:
=======
    ci_endpoint_s3_secret: Secret,
    ci_service_account: ServiceAccount,
) -> Generator[InferenceService, Any, Any]:
>>>>>>> 438ab37a
    with create_isvc(
        client=admin_client,
        name=f"{Protocols.HTTP}-{ModelFormat.TENSORFLOW}",
        namespace=model_namespace.name,
        runtime=http_s3_ovms_model_mesh_serving_runtime.name,
<<<<<<< HEAD
        model_service_account=model_mesh_model_service_account.name,
        storage_key=ci_model_mesh_endpoint_s3_secret.name,
=======
        model_service_account=ci_service_account.name,
        storage_key=ci_endpoint_s3_secret.name,
>>>>>>> 438ab37a
        storage_path=request.param["model-path"],
        model_format=ModelFormat.TENSORFLOW,
        deployment_mode=KServeDeploymentType.MODEL_MESH,
        model_version="2",
    ) as isvc:
<<<<<<< HEAD
=======
        yield isvc


@pytest.fixture(scope="session")
def prometheus(admin_client: DynamicClient) -> Prometheus:
    return Prometheus(
        client=admin_client,
        resource_name="thanos-querier",
        verify_ssl=False,
        bearer_token=get_openshift_token(),
    )


@pytest.fixture(scope="class")
def user_workload_monitoring_config_map(
    admin_client: DynamicClient, cluster_monitoring_config: ConfigMap
) -> Generator[ConfigMap, None, None]:
    data = {
        "config.yaml": yaml.dump({
            "prometheus": {
                "logLevel": "debug",
                "retention": "15d",
                "volumeClaimTemplate": {"spec": {"resources": {"requests": {"storage": "40Gi"}}}},
            }
        })
    }

    with update_configmap_data(
        client=admin_client,
        name="user-workload-monitoring-config",
        namespace="openshift-user-workload-monitoring",
        data=data,
    ) as cm:
        yield cm


@pytest.fixture(scope="class")
def http_s3_ovms_external_route_model_mesh_serving_runtime(
    request: FixtureRequest,
    admin_client: DynamicClient,
    model_namespace: Namespace,
) -> Generator[ServingRuntime, Any, Any]:
    runtime_kwargs = {
        "client": admin_client,
        "namespace": model_namespace.name,
        "name": f"{Protocols.HTTP}-{ModelInferenceRuntime.OPENVINO_RUNTIME}-exposed",
        "template_name": RuntimeTemplates.OVMS_MODEL_MESH,
        "multi_model": True,
        "protocol": Protocols.REST.upper(),
        "resources": {
            ModelFormat.OVMS: {
                "requests": {"cpu": "1", "memory": "4Gi"},
                "limits": {"cpu": "2", "memory": "8Gi"},
            },
        },
        "enable_external_route": True,
    }

    if hasattr(request, "param"):
        runtime_kwargs["enable_auth"] = request.param.get("enable-auth")

    with ServingRuntimeFromTemplate(**runtime_kwargs) as model_runtime:
        yield model_runtime


@pytest.fixture(scope="class")
def http_s3_openvino_second_model_mesh_inference_service(
    request: FixtureRequest,
    admin_client: DynamicClient,
    model_namespace: Namespace,
    ci_endpoint_s3_secret: Secret,
    ci_service_account: ServiceAccount,
) -> Generator[InferenceService, Any, Any]:
    # Dynamically select the used ServingRuntime by passing "runtime-fixture-name" request.param
    runtime = request.getfixturevalue(argname=request.param["runtime-fixture-name"])
    with create_isvc(
        client=admin_client,
        name=f"{Protocols.HTTP}-{ModelFormat.OPENVINO}-2",
        namespace=model_namespace.name,
        runtime=runtime.name,
        model_service_account=ci_service_account.name,
        storage_key=ci_endpoint_s3_secret.name,
        storage_path=request.param["model-path"],
        model_format=request.param["model-format"],
        deployment_mode=KServeDeploymentType.MODEL_MESH,
        model_version=request.param["model-version"],
    ) as isvc:
>>>>>>> 438ab37a
        yield isvc<|MERGE_RESOLUTION|>--- conflicted
+++ resolved
@@ -6,10 +6,7 @@
 from kubernetes.dynamic import DynamicClient
 from ocp_resources.authorino import Authorino
 from ocp_resources.cluster_service_version import ClusterServiceVersion
-<<<<<<< HEAD
-=======
 from ocp_resources.config_map import ConfigMap
->>>>>>> 438ab37a
 from ocp_resources.data_science_cluster import DataScienceCluster
 from ocp_resources.inference_service import InferenceService
 from ocp_resources.namespace import Namespace
@@ -19,22 +16,6 @@
 from ocp_resources.service_mesh_control_plane import ServiceMeshControlPlane
 from ocp_resources.serving_runtime import ServingRuntime
 from ocp_resources.storage_class import StorageClass
-<<<<<<< HEAD
-from pytest_testconfig import config as py_config
-
-from tests.model_serving.model_server.utils import create_isvc
-from utilities.constants import DscComponents, StorageClassName
-from utilities.constants import (
-    KServeDeploymentType,
-    ModelAndFormat,
-    ModelFormat,
-    ModelInferenceRuntime,
-    ModelVersion,
-    Protocols,
-    RuntimeTemplates,
-)
-from utilities.infra import s3_endpoint_secret
-=======
 from ocp_utilities.monitoring import Prometheus
 from pytest_testconfig import config as py_config
 
@@ -56,17 +37,12 @@
     s3_endpoint_secret,
     update_configmap_data,
 )
->>>>>>> 438ab37a
 from utilities.data_science_cluster_utils import update_components_in_dsc
 from utilities.serving_runtime import ServingRuntimeFromTemplate
 
 
 @pytest.fixture(scope="package")
-<<<<<<< HEAD
-def skip_if_no_deployed_openshift_serverless(admin_client: DynamicClient):
-=======
 def skip_if_no_deployed_openshift_serverless(admin_client: DynamicClient) -> None:
->>>>>>> 438ab37a
     name = "openshift-serverless"
     csvs = list(
         ClusterServiceVersion.get(
@@ -209,11 +185,7 @@
 
 
 @pytest.fixture(scope="package")
-<<<<<<< HEAD
-def skip_if_no_deployed_redhat_authorino_operator(admin_client: DynamicClient):
-=======
 def skip_if_no_deployed_redhat_authorino_operator(admin_client: DynamicClient) -> None:
->>>>>>> 438ab37a
     name = "authorino"
     namespace = f"{py_config['applications_namespace']}-auth-provider"
 
@@ -226,13 +198,9 @@
 
 
 @pytest.fixture(scope="package")
-<<<<<<< HEAD
-def enabled_kserve_in_dsc(dsc_resource: DataScienceCluster) -> Generator[DataScienceCluster, Any, Any]:
-=======
 def enabled_kserve_in_dsc(
     dsc_resource: DataScienceCluster,
 ) -> Generator[DataScienceCluster, Any, Any]:
->>>>>>> 438ab37a
     with update_components_in_dsc(
         dsc=dsc_resource,
         components={DscComponents.KSERVE: DscComponents.ManagementState.MANAGED},
@@ -241,20 +209,7 @@
 
 
 @pytest.fixture(scope="package")
-<<<<<<< HEAD
-def enabled_modelmesh_in_dsc(dsc_resource: DataScienceCluster) -> Generator[DataScienceCluster, Any, Any]:
-    with update_components_in_dsc(
-        dsc=dsc_resource,
-        components={DscComponents.MODELMESHSERVING: DscComponents.ManagementState.MANAGED},
-    ) as dsc:
-        yield dsc
-
-
-@pytest.fixture(scope="package")
-def skip_if_no_deployed_openshift_service_mesh(admin_client: DynamicClient):
-=======
 def skip_if_no_deployed_openshift_service_mesh(admin_client: DynamicClient) -> None:
->>>>>>> 438ab37a
     smcp = ServiceMeshControlPlane(client=admin_client, name="data-science-smcp", namespace="istio-system")
     if not smcp or not smcp.exists:
         pytest.skip("OpenShift service mesh operator is not deployed")
@@ -268,27 +223,16 @@
     admin_client: DynamicClient,
     model_namespace: Namespace,
     http_s3_ovms_model_mesh_serving_runtime: ServingRuntime,
-<<<<<<< HEAD
-    ci_model_mesh_endpoint_s3_secret: Secret,
-    model_mesh_model_service_account: ServiceAccount,
-) -> InferenceService:
-=======
     ci_endpoint_s3_secret: Secret,
     ci_service_account: ServiceAccount,
 ) -> Generator[InferenceService, Any, Any]:
->>>>>>> 438ab37a
     with create_isvc(
         client=admin_client,
         name=f"{Protocols.HTTP}-{ModelFormat.OPENVINO}",
         namespace=model_namespace.name,
         runtime=http_s3_ovms_model_mesh_serving_runtime.name,
-<<<<<<< HEAD
-        model_service_account=model_mesh_model_service_account.name,
-        storage_key=ci_model_mesh_endpoint_s3_secret.name,
-=======
         model_service_account=ci_service_account.name,
         storage_key=ci_endpoint_s3_secret.name,
->>>>>>> 438ab37a
         storage_path=request.param["model-path"],
         model_format=ModelAndFormat.OPENVINO_IR,
         deployment_mode=KServeDeploymentType.MODEL_MESH,
@@ -302,26 +246,16 @@
     request: FixtureRequest,
     admin_client: DynamicClient,
     model_namespace: Namespace,
-<<<<<<< HEAD
-) -> ServingRuntime:
-=======
 ) -> Generator[ServingRuntime, Any, Any]:
->>>>>>> 438ab37a
     runtime_kwargs = {
         "client": admin_client,
         "namespace": model_namespace.name,
         "name": f"{Protocols.HTTP}-{ModelInferenceRuntime.OPENVINO_RUNTIME}",
         "template_name": RuntimeTemplates.OVMS_MODEL_MESH,
         "multi_model": True,
-<<<<<<< HEAD
-        "protocol": "REST",
-        "resources": {
-            "ovms": {
-=======
         "protocol": Protocols.REST.upper(),
         "resources": {
             ModelFormat.OVMS: {
->>>>>>> 438ab37a
                 "requests": {"cpu": "1", "memory": "4Gi"},
                 "limits": {"cpu": "2", "memory": "8Gi"},
             }
@@ -343,8 +277,30 @@
 
 
 @pytest.fixture(scope="class")
-<<<<<<< HEAD
-def ci_model_mesh_endpoint_s3_secret(
+def openvino_kserve_serving_runtime(
+    request: FixtureRequest,
+    admin_client: DynamicClient,
+    model_namespace: Namespace,
+) -> Generator[ServingRuntime, Any, Any]:
+    with ServingRuntimeFromTemplate(
+        client=admin_client,
+        name=request.param["runtime-name"],
+        namespace=model_namespace.name,
+        template_name=RuntimeTemplates.OVMS_KSERVE,
+        multi_model=False,
+        resources={
+            ModelFormat.OVMS: {
+                "requests": {"cpu": "1", "memory": "4Gi"},
+                "limits": {"cpu": "2", "memory": "8Gi"},
+            }
+        },
+        model_format_name=request.param["model-format"],
+    ) as model_runtime:
+        yield model_runtime
+
+
+@pytest.fixture(scope="class")
+def ci_endpoint_s3_secret(
     admin_client: DynamicClient,
     model_namespace: Namespace,
     aws_access_key_id: str,
@@ -352,7 +308,7 @@
     ci_s3_bucket_name: str,
     ci_s3_bucket_region: str,
     ci_s3_bucket_endpoint: str,
-) -> Secret:
+) -> Generator[Secret, Any, Any]:
     with s3_endpoint_secret(
         admin_client=admin_client,
         name="ci-bucket-secret",
@@ -367,81 +323,6 @@
 
 
 @pytest.fixture(scope="class")
-def model_mesh_model_service_account(
-    admin_client: DynamicClient, ci_model_mesh_endpoint_s3_secret: Secret
-) -> ServiceAccount:
-    with ServiceAccount(
-        client=admin_client,
-        namespace=ci_model_mesh_endpoint_s3_secret.namespace,
-        name=f"{Protocols.HTTP}-models-bucket-sa",
-        secrets=[{"name": ci_model_mesh_endpoint_s3_secret.name}],
-    ) as sa:
-        yield sa
-
-
-@pytest.fixture(scope="class")
-=======
->>>>>>> 438ab37a
-def openvino_kserve_serving_runtime(
-    request: FixtureRequest,
-    admin_client: DynamicClient,
-    model_namespace: Namespace,
-<<<<<<< HEAD
-) -> ServingRuntime:
-=======
-) -> Generator[ServingRuntime, Any, Any]:
->>>>>>> 438ab37a
-    with ServingRuntimeFromTemplate(
-        client=admin_client,
-        name=request.param["runtime-name"],
-        namespace=model_namespace.name,
-        template_name=RuntimeTemplates.OVMS_KSERVE,
-        multi_model=False,
-        resources={
-<<<<<<< HEAD
-            "ovms": {
-=======
-            ModelFormat.OVMS: {
->>>>>>> 438ab37a
-                "requests": {"cpu": "1", "memory": "4Gi"},
-                "limits": {"cpu": "2", "memory": "8Gi"},
-            }
-        },
-        model_format_name=request.param["model-format"],
-    ) as model_runtime:
-        yield model_runtime
-
-
-@pytest.fixture(scope="class")
-def ci_endpoint_s3_secret(
-    admin_client: DynamicClient,
-    model_namespace: Namespace,
-    aws_access_key_id: str,
-    aws_secret_access_key: str,
-    ci_s3_bucket_name: str,
-    ci_s3_bucket_region: str,
-    ci_s3_bucket_endpoint: str,
-<<<<<<< HEAD
-) -> Secret:
-=======
-) -> Generator[Secret, Any, Any]:
->>>>>>> 438ab37a
-    with s3_endpoint_secret(
-        admin_client=admin_client,
-        name="ci-bucket-secret",
-        namespace=model_namespace.name,
-        aws_access_key=aws_access_key_id,
-        aws_secret_access_key=aws_secret_access_key,
-        aws_s3_region=ci_s3_bucket_region,
-        aws_s3_bucket=ci_s3_bucket_name,
-        aws_s3_endpoint=ci_s3_bucket_endpoint,
-    ) as secret:
-        yield secret
-
-
-@pytest.fixture(scope="class")
-<<<<<<< HEAD
-=======
 def ci_service_account(
     admin_client: DynamicClient, ci_endpoint_s3_secret: Secret
 ) -> Generator[ServiceAccount, Any, Any]:
@@ -455,18 +336,13 @@
 
 
 @pytest.fixture(scope="class")
->>>>>>> 438ab37a
 def ovms_serverless_inference_service(
     request: FixtureRequest,
     admin_client: DynamicClient,
     model_namespace: Namespace,
     openvino_kserve_serving_runtime: ServingRuntime,
     ci_endpoint_s3_secret: Secret,
-<<<<<<< HEAD
-) -> InferenceService:
-=======
 ) -> Generator[InferenceService, Any, Any]:
->>>>>>> 438ab37a
     with create_isvc(
         client=admin_client,
         name=f"{request.param['name']}-serverless",
@@ -487,34 +363,21 @@
     admin_client: DynamicClient,
     model_namespace: Namespace,
     http_s3_ovms_model_mesh_serving_runtime: ServingRuntime,
-<<<<<<< HEAD
-    ci_model_mesh_endpoint_s3_secret: Secret,
-    model_mesh_model_service_account: ServiceAccount,
-) -> InferenceService:
-=======
     ci_endpoint_s3_secret: Secret,
     ci_service_account: ServiceAccount,
 ) -> Generator[InferenceService, Any, Any]:
->>>>>>> 438ab37a
     with create_isvc(
         client=admin_client,
         name=f"{Protocols.HTTP}-{ModelFormat.TENSORFLOW}",
         namespace=model_namespace.name,
         runtime=http_s3_ovms_model_mesh_serving_runtime.name,
-<<<<<<< HEAD
-        model_service_account=model_mesh_model_service_account.name,
-        storage_key=ci_model_mesh_endpoint_s3_secret.name,
-=======
         model_service_account=ci_service_account.name,
         storage_key=ci_endpoint_s3_secret.name,
->>>>>>> 438ab37a
         storage_path=request.param["model-path"],
         model_format=ModelFormat.TENSORFLOW,
         deployment_mode=KServeDeploymentType.MODEL_MESH,
         model_version="2",
     ) as isvc:
-<<<<<<< HEAD
-=======
         yield isvc
 
 
@@ -602,5 +465,4 @@
         deployment_mode=KServeDeploymentType.MODEL_MESH,
         model_version=request.param["model-version"],
     ) as isvc:
->>>>>>> 438ab37a
         yield isvc