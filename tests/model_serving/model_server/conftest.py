from typing import Any, Generator

import pytest
from _pytest.fixtures import FixtureRequest
from kubernetes.dynamic import DynamicClient
from ocp_resources.authorino import Authorino
from ocp_resources.cluster_service_version import ClusterServiceVersion
from ocp_resources.data_science_cluster import DataScienceCluster
from ocp_resources.inference_service import InferenceService
from ocp_resources.namespace import Namespace
from ocp_resources.persistent_volume_claim import PersistentVolumeClaim
from ocp_resources.secret import Secret
from ocp_resources.service_account import ServiceAccount
from ocp_resources.service_mesh_control_plane import ServiceMeshControlPlane
from ocp_resources.serving_runtime import ServingRuntime
from ocp_resources.storage_class import StorageClass
from pytest_testconfig import config as py_config

from tests.model_serving.model_server.utils import create_isvc
<<<<<<< HEAD
from utilities.constants import (
    DscComponents,
    KServeDeploymentType,
    ModelAndFormat,
    ModelFormat,
    ModelInferenceRuntime,
    ModelVersion,
    Protocols,
    RuntimeTemplates,
    StorageClassName,
)
=======
from utilities.constants import DscComponents, StorageClassName
>>>>>>> 5f8dc350
from utilities.infra import s3_endpoint_secret
from utilities.data_science_cluster_utils import update_components_in_dsc
from utilities.serving_runtime import ServingRuntimeFromTemplate


@pytest.fixture(scope="package")
def skip_if_no_deployed_openshift_serverless(admin_client: DynamicClient):
    name = "openshift-serverless"
    csvs = list(
        ClusterServiceVersion.get(
            client=admin_client,
            namespace=name,
            label_selector=f"operators.coreos.com/serverless-operator.{name}",
        )
    )
    if not csvs:
        pytest.skip("OpenShift Serverless is not deployed")

    csv = csvs[0]

    if not (csv.exists and csv.status == csv.Status.SUCCEEDED):
        pytest.skip("OpenShift Serverless is not deployed")


@pytest.fixture(scope="class")
def models_endpoint_s3_secret(
    admin_client: DynamicClient,
    model_namespace: Namespace,
    aws_access_key_id: str,
    aws_secret_access_key: str,
    models_s3_bucket_name: str,
    models_s3_bucket_region: str,
    models_s3_bucket_endpoint: str,
) -> Secret:
    with s3_endpoint_secret(
        admin_client=admin_client,
        name="models-bucket-secret",
        namespace=model_namespace.name,
        aws_access_key=aws_access_key_id,
        aws_secret_access_key=aws_secret_access_key,
        aws_s3_region=models_s3_bucket_region,
        aws_s3_bucket=models_s3_bucket_name,
        aws_s3_endpoint=models_s3_bucket_endpoint,
    ) as secret:
        yield secret


# HTTP model serving
@pytest.fixture(scope="class")
def model_service_account(admin_client: DynamicClient, models_endpoint_s3_secret: Secret) -> ServiceAccount:
    with ServiceAccount(
        client=admin_client,
        namespace=models_endpoint_s3_secret.namespace,
        name="models-bucket-sa",
        secrets=[{"name": models_endpoint_s3_secret.name}],
    ) as sa:
        yield sa


@pytest.fixture(scope="class")
def serving_runtime_from_template(
    request: FixtureRequest,
    admin_client: DynamicClient,
    model_namespace: Namespace,
) -> Generator[ServingRuntime, Any, Any]:
    runtime_kwargs = {
        "client": admin_client,
        "name": request.param["name"],
        "namespace": model_namespace.name,
        "template_name": request.param["template-name"],
        "multi_model": request.param["multi-model"],
    }

    if (enable_http := request.param.get("enable-http")) is not None:
        runtime_kwargs["enable_http"] = enable_http

    if (enable_grpc := request.param.get("enable-grpc")) is not None:
        runtime_kwargs["enable_grpc"] = enable_grpc

    with ServingRuntimeFromTemplate(**runtime_kwargs) as model_runtime:
        yield model_runtime


@pytest.fixture(scope="class")
def s3_models_inference_service(
    request: FixtureRequest,
    admin_client: DynamicClient,
    model_namespace: Namespace,
    serving_runtime_from_template: ServingRuntime,
    models_endpoint_s3_secret: Secret,
) -> InferenceService:
    isvc_kwargs = {
        "client": admin_client,
        "name": request.param["name"],
        "namespace": model_namespace.name,
        "runtime": serving_runtime_from_template.name,
        "model_format": serving_runtime_from_template.instance.spec.supportedModelFormats[0].name,
        "deployment_mode": request.param["deployment-mode"],
        "storage_key": models_endpoint_s3_secret.name,
        "storage_path": request.param["model-dir"],
    }

    if (external_route := request.param.get("external-route")) is not None:
        isvc_kwargs["external_route"] = external_route

    if (enable_auth := request.param.get("enable-auth")) is not None:
        isvc_kwargs["enable_auth"] = enable_auth

    with create_isvc(**isvc_kwargs) as isvc:
        yield isvc


@pytest.fixture(scope="class")
def model_pvc(
    request: FixtureRequest,
    admin_client: DynamicClient,
    model_namespace: Namespace,
) -> Generator[PersistentVolumeClaim, Any, Any]:
    access_mode = "ReadWriteOnce"
    pvc_kwargs = {
        "name": "model-pvc",
        "namespace": model_namespace.name,
        "client": admin_client,
        "size": request.param["pvc-size"],
    }
    if hasattr(request, "param"):
        access_mode = request.param.get("access-modes")

        if storage_class_name := request.param.get("storage-class-name"):
            pvc_kwargs["storage_class"] = storage_class_name

    pvc_kwargs["accessmodes"] = access_mode

    with PersistentVolumeClaim(**pvc_kwargs) as pvc:
        pvc.wait_for_status(status=pvc.Status.BOUND, timeout=120)
        yield pvc


@pytest.fixture(scope="session")
def skip_if_no_nfs_storage_class(admin_client: DynamicClient) -> None:
    if not StorageClass(client=admin_client, name=StorageClassName.NFS).exists:
        pytest.skip(f"StorageClass {StorageClassName.NFS} is missing from the cluster")


@pytest.fixture(scope="class")
def modelmesh_management_state(dsc_resource: DataScienceCluster) -> str:
    return dsc_resource.instance.spec.components[DscComponents.MODELMESHSERVING].managementState


@pytest.fixture(scope="class")
def kserve_management_state(dsc_resource: DataScienceCluster) -> str:
    return dsc_resource.instance.spec.components[DscComponents.KSERVE].managementState


@pytest.fixture(scope="package")
def skip_if_no_redhat_authorino_operator(admin_client: DynamicClient):
    name = "authorino"
    if not Authorino(
        client=admin_client,
        name=name,
        namespace=f"{py_config['applications_namespace']}-auth-provider",
    ).exists:
        pytest.skip(f"{name} operator is missing from the cluster")


@pytest.fixture(scope="package")
def enabled_kserve_in_dsc(dsc_resource: DataScienceCluster) -> Generator[DataScienceCluster, Any, Any]:
    with update_components_in_dsc(
        dsc=dsc_resource,
        components={DscComponents.KSERVE: DscComponents.ManagementState.MANAGED},
    ) as dsc:
        yield dsc


@pytest.fixture(scope="package")
def enabled_modelmesh_in_dsc(dsc_resource: DataScienceCluster) -> Generator[DataScienceCluster, Any, Any]:
    with update_components_in_dsc(
        dsc=dsc_resource,
        components={DscComponents.MODELMESHSERVING: DscComponents.ManagementState.MANAGED},
    ) as dsc:
        yield dsc


@pytest.fixture(scope="package")
def skip_if_no_deployed_openshift_service_mesh(admin_client: DynamicClient):
    smcp = ServiceMeshControlPlane(client=admin_client, name="data-science-smcp", namespace="istio-system")
    if not smcp or not smcp.exists:
        pytest.skip("OpenShift service mesh operator is not deployed")

<<<<<<< HEAD
    smcp.wait_for_condition(condition=smcp.Condition.READY, status="True")


@pytest.fixture(scope="class")
def http_s3_openvino_model_mesh_inference_service(
    request: FixtureRequest,
    admin_client: DynamicClient,
    model_namespace: Namespace,
    http_s3_ovms_model_mesh_serving_runtime: ServingRuntime,
    ci_model_mesh_endpoint_s3_secret: Secret,
    model_mesh_model_service_account: ServiceAccount,
) -> InferenceService:
    with create_isvc(
        client=admin_client,
        name=f"{Protocols.HTTP}-{ModelFormat.OPENVINO}",
        namespace=model_namespace.name,
        runtime=http_s3_ovms_model_mesh_serving_runtime.name,
        model_service_account=model_mesh_model_service_account.name,
        storage_key=ci_model_mesh_endpoint_s3_secret.name,
        storage_path=request.param["model-path"],
        model_format=ModelAndFormat.OPENVINO_IR,
        deployment_mode=KServeDeploymentType.MODEL_MESH,
        model_version=ModelVersion.OPSET1,
    ) as isvc:
        yield isvc


@pytest.fixture(scope="class")
def http_s3_ovms_model_mesh_serving_runtime(
    request: FixtureRequest,
    admin_client: DynamicClient,
    model_namespace: Namespace,
) -> ServingRuntime:
    rt_kwargs = {
        "client": admin_client,
        "namespace": model_namespace.name,
        "name": f"{Protocols.HTTP}-{ModelInferenceRuntime.OPENVINO_RUNTIME}",
        "template_name": RuntimeTemplates.OVMS_MODEL_MESH,
        "multi_model": True,
        "protocol": "REST",
        "resources": {
            "ovms": {
                "requests": {"cpu": "1", "memory": "4Gi"},
                "limits": {"cpu": "2", "memory": "8Gi"},
            }
        },
    }

    enable_external_route = False
    enable_auth = False

    if hasattr(request, "param"):
        enable_external_route = request.param.get("enable-external-route")
        enable_auth = request.param.get("enable-auth")

    rt_kwargs["enable_external_route"] = enable_external_route
    rt_kwargs["enable_auth"] = enable_auth

    with ServingRuntimeFromTemplate(**rt_kwargs) as model_runtime:
        yield model_runtime


@pytest.fixture(scope="class")
def ci_model_mesh_endpoint_s3_secret(
    admin_client: DynamicClient,
    model_namespace: Namespace,
    aws_access_key_id: str,
    aws_secret_access_key: str,
    ci_s3_bucket_name: str,
    ci_s3_bucket_region: str,
    ci_s3_bucket_endpoint: str,
) -> Secret:
    with s3_endpoint_secret(
        admin_client=admin_client,
        name="ci-bucket-secret",
        namespace=model_namespace.name,
        aws_access_key=aws_access_key_id,
        aws_secret_access_key=aws_secret_access_key,
        aws_s3_region=ci_s3_bucket_region,
        aws_s3_bucket=ci_s3_bucket_name,
        aws_s3_endpoint=ci_s3_bucket_endpoint,
    ) as secret:
        yield secret


@pytest.fixture(scope="class")
def model_mesh_model_service_account(
    admin_client: DynamicClient, ci_model_mesh_endpoint_s3_secret: Secret
) -> ServiceAccount:
    with ServiceAccount(
        client=admin_client,
        namespace=ci_model_mesh_endpoint_s3_secret.namespace,
        name=f"{Protocols.HTTP}-models-bucket-sa",
        secrets=[{"name": ci_model_mesh_endpoint_s3_secret.name}],
    ) as sa:
        yield sa


@pytest.fixture(scope="class")
def openvino_kserve_serving_runtime(
    request: FixtureRequest,
    admin_client: DynamicClient,
    model_namespace: Namespace,
) -> ServingRuntime:
    with ServingRuntimeFromTemplate(
        client=admin_client,
        name=request.param["runtime-name"],
        namespace=model_namespace.name,
        template_name=RuntimeTemplates.OVMS_KSERVE,
        multi_model=False,
        resources={
            "ovms": {
                "requests": {"cpu": "1", "memory": "4Gi"},
                "limits": {"cpu": "2", "memory": "8Gi"},
            }
        },
        model_format_name=request.param["model-format"],
    ) as model_runtime:
        yield model_runtime


@pytest.fixture(scope="class")
def ci_endpoint_s3_secret(
    admin_client: DynamicClient,
    model_namespace: Namespace,
    aws_access_key_id: str,
    aws_secret_access_key: str,
    ci_s3_bucket_name: str,
    ci_s3_bucket_region: str,
    ci_s3_bucket_endpoint: str,
) -> Secret:
    with s3_endpoint_secret(
        admin_client=admin_client,
        name="ci-bucket-secret",
        namespace=model_namespace.name,
        aws_access_key=aws_access_key_id,
        aws_secret_access_key=aws_secret_access_key,
        aws_s3_region=ci_s3_bucket_region,
        aws_s3_bucket=ci_s3_bucket_name,
        aws_s3_endpoint=ci_s3_bucket_endpoint,
    ) as secret:
        yield secret


@pytest.fixture(scope="class")
def ovms_serverless_inference_service(
    request: FixtureRequest,
    admin_client: DynamicClient,
    model_namespace: Namespace,
    openvino_kserve_serving_runtime: ServingRuntime,
    ci_endpoint_s3_secret: Secret,
) -> InferenceService:
    with create_isvc(
        client=admin_client,
        name=f"{request.param['name']}-serverless",
        namespace=model_namespace.name,
        runtime=openvino_kserve_serving_runtime.name,
        storage_path=request.param["model-dir"],
        storage_key=ci_endpoint_s3_secret.name,
        model_format=ModelAndFormat.OPENVINO_IR,
        deployment_mode=KServeDeploymentType.SERVERLESS,
        model_version=request.param["model-version"],
    ) as isvc:
        yield isvc


@pytest.fixture(scope="class")
def http_s3_tensorflow_model_mesh_inference_service(
    request: FixtureRequest,
    admin_client: DynamicClient,
    model_namespace: Namespace,
    http_s3_ovms_model_mesh_serving_runtime: ServingRuntime,
    ci_model_mesh_endpoint_s3_secret: Secret,
    model_mesh_model_service_account: ServiceAccount,
) -> InferenceService:
    with create_isvc(
        client=admin_client,
        name=f"{Protocols.HTTP}-{ModelFormat.TENSORFLOW}",
        namespace=model_namespace.name,
        runtime=http_s3_ovms_model_mesh_serving_runtime.name,
        model_service_account=model_mesh_model_service_account.name,
        storage_key=ci_model_mesh_endpoint_s3_secret.name,
        storage_path=request.param["model-path"],
        model_format=ModelFormat.TENSORFLOW,
        deployment_mode=KServeDeploymentType.MODEL_MESH,
        model_version="2",
    ) as isvc:
        yield isvc
=======
    smcp.wait_for_condition(condition=smcp.Condition.READY, status="True")
>>>>>>> 5f8dc350
<|MERGE_RESOLUTION|>--- conflicted
+++ resolved
@@ -17,9 +17,8 @@
 from pytest_testconfig import config as py_config
 
 from tests.model_serving.model_server.utils import create_isvc
-<<<<<<< HEAD
+from utilities.constants import DscComponents, StorageClassName
 from utilities.constants import (
-    DscComponents,
     KServeDeploymentType,
     ModelAndFormat,
     ModelFormat,
@@ -27,11 +26,7 @@
     ModelVersion,
     Protocols,
     RuntimeTemplates,
-    StorageClassName,
 )
-=======
-from utilities.constants import DscComponents, StorageClassName
->>>>>>> 5f8dc350
 from utilities.infra import s3_endpoint_secret
 from utilities.data_science_cluster_utils import update_components_in_dsc
 from utilities.serving_runtime import ServingRuntimeFromTemplate
@@ -221,7 +216,6 @@
     if not smcp or not smcp.exists:
         pytest.skip("OpenShift service mesh operator is not deployed")
 
-<<<<<<< HEAD
     smcp.wait_for_condition(condition=smcp.Condition.READY, status="True")
 
 
@@ -409,7 +403,4 @@
         deployment_mode=KServeDeploymentType.MODEL_MESH,
         model_version="2",
     ) as isvc:
-        yield isvc
-=======
-    smcp.wait_for_condition(condition=smcp.Condition.READY, status="True")
->>>>>>> 5f8dc350
+        yield isvc