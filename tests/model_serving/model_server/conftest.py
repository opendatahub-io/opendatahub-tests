from typing import Any, Generator

import pytest
import yaml
from _pytest.fixtures import FixtureRequest
from kubernetes.dynamic import DynamicClient
from ocp_resources.authorino import Authorino
from ocp_resources.cluster_service_version import ClusterServiceVersion
from ocp_resources.config_map import ConfigMap
from ocp_resources.data_science_cluster import DataScienceCluster
from ocp_resources.inference_service import InferenceService
from ocp_resources.namespace import Namespace
from ocp_resources.persistent_volume_claim import PersistentVolumeClaim
from ocp_resources.secret import Secret
from ocp_resources.service_account import ServiceAccount
from ocp_resources.service_mesh_control_plane import ServiceMeshControlPlane
from ocp_resources.serving_runtime import ServingRuntime
from ocp_resources.storage_class import StorageClass
from ocp_utilities.monitoring import Prometheus
from pytest_testconfig import config as py_config

<<<<<<< HEAD
from tests.model_serving.model_server.utils import create_isvc
=======
from utilities.constants import DscComponents, StorageClassName
>>>>>>> 8da9e480
from utilities.constants import (
    DscComponents,
    KServeDeploymentType,
    ModelFormat,
    ModelInferenceRuntime,
    Protocols,
    RuntimeTemplates,
    StorageClassName,
)
from utilities.constants import (
    ModelAndFormat,
    ModelVersion,
)
from utilities.inference_utils import create_isvc
from utilities.infra import (
    get_openshift_token,
    s3_endpoint_secret,
    update_configmap_data,
)
from utilities.data_science_cluster_utils import update_components_in_dsc
from utilities.serving_runtime import ServingRuntimeFromTemplate


@pytest.fixture(scope="package")
def skip_if_no_deployed_openshift_serverless(admin_client: DynamicClient) -> None:
    name = "openshift-serverless"
    csvs = list(
        ClusterServiceVersion.get(
            client=admin_client,
            namespace=name,
            label_selector=f"operators.coreos.com/serverless-operator.{name}",
        )
    )
    if not csvs:
        pytest.skip("OpenShift Serverless is not deployed")

    csv = csvs[0]

    if not (csv.exists and csv.status == csv.Status.SUCCEEDED):
        pytest.skip("OpenShift Serverless is not deployed")


@pytest.fixture(scope="class")
def models_endpoint_s3_secret(
    admin_client: DynamicClient,
    model_namespace: Namespace,
    aws_access_key_id: str,
    aws_secret_access_key: str,
    models_s3_bucket_name: str,
    models_s3_bucket_region: str,
    models_s3_bucket_endpoint: str,
) -> Generator[Secret, Any, Any]:
    with s3_endpoint_secret(
        admin_client=admin_client,
        name="models-bucket-secret",
        namespace=model_namespace.name,
        aws_access_key=aws_access_key_id,
        aws_secret_access_key=aws_secret_access_key,
        aws_s3_region=models_s3_bucket_region,
        aws_s3_bucket=models_s3_bucket_name,
        aws_s3_endpoint=models_s3_bucket_endpoint,
    ) as secret:
        yield secret


# HTTP model serving
@pytest.fixture(scope="class")
def model_service_account(
    admin_client: DynamicClient, models_endpoint_s3_secret: Secret
) -> Generator[ServiceAccount, Any, Any]:
    with ServiceAccount(
        client=admin_client,
        namespace=models_endpoint_s3_secret.namespace,
        name="models-bucket-sa",
        secrets=[{"name": models_endpoint_s3_secret.name}],
    ) as sa:
        yield sa


@pytest.fixture(scope="class")
def serving_runtime_from_template(
    request: FixtureRequest,
    admin_client: DynamicClient,
    model_namespace: Namespace,
) -> Generator[ServingRuntime, Any, Any]:
    runtime_kwargs = {
        "client": admin_client,
        "name": request.param["name"],
        "namespace": model_namespace.name,
        "template_name": request.param["template-name"],
        "multi_model": request.param["multi-model"],
    }

    if (enable_http := request.param.get("enable-http")) is not None:
        runtime_kwargs["enable_http"] = enable_http

    if (enable_grpc := request.param.get("enable-grpc")) is not None:
        runtime_kwargs["enable_grpc"] = enable_grpc

    with ServingRuntimeFromTemplate(**runtime_kwargs) as model_runtime:
        yield model_runtime


@pytest.fixture(scope="class")
def s3_models_inference_service(
    request: FixtureRequest,
    admin_client: DynamicClient,
    model_namespace: Namespace,
    serving_runtime_from_template: ServingRuntime,
    models_endpoint_s3_secret: Secret,
) -> Generator[InferenceService, Any, Any]:
    isvc_kwargs = {
        "client": admin_client,
        "name": request.param["name"],
        "namespace": model_namespace.name,
        "runtime": serving_runtime_from_template.name,
        "model_format": serving_runtime_from_template.instance.spec.supportedModelFormats[0].name,
        "deployment_mode": request.param["deployment-mode"],
        "storage_key": models_endpoint_s3_secret.name,
        "storage_path": request.param["model-dir"],
    }

    if (external_route := request.param.get("external-route")) is not None:
        isvc_kwargs["external_route"] = external_route

    if (enable_auth := request.param.get("enable-auth")) is not None:
        isvc_kwargs["enable_auth"] = enable_auth

    with create_isvc(**isvc_kwargs) as isvc:
        yield isvc


@pytest.fixture(scope="class")
def model_pvc(
    request: FixtureRequest,
    admin_client: DynamicClient,
    model_namespace: Namespace,
) -> Generator[PersistentVolumeClaim, Any, Any]:
    access_mode = "ReadWriteOnce"
    pvc_kwargs = {
        "name": "model-pvc",
        "namespace": model_namespace.name,
        "client": admin_client,
        "size": request.param["pvc-size"],
    }
    if hasattr(request, "param"):
        access_mode = request.param.get("access-modes")

        if storage_class_name := request.param.get("storage-class-name"):
            pvc_kwargs["storage_class"] = storage_class_name

    pvc_kwargs["accessmodes"] = access_mode

    with PersistentVolumeClaim(**pvc_kwargs) as pvc:
        pvc.wait_for_status(status=pvc.Status.BOUND, timeout=120)
        yield pvc


@pytest.fixture(scope="session")
def skip_if_no_nfs_storage_class(admin_client: DynamicClient) -> None:
    if not StorageClass(client=admin_client, name=StorageClassName.NFS).exists:
        pytest.skip(f"StorageClass {StorageClassName.NFS} is missing from the cluster")


@pytest.fixture(scope="package")
def skip_if_no_deployed_redhat_authorino_operator(admin_client: DynamicClient) -> None:
    name = "authorino"
    namespace = f"{py_config['applications_namespace']}-auth-provider"

    if not Authorino(
        client=admin_client,
        name=name,
        namespace=namespace,
    ).exists:
        pytest.skip(f"Authorino {name} CR is missing from {namespace} namespace")


@pytest.fixture(scope="package")
def enabled_kserve_in_dsc(
    dsc_resource: DataScienceCluster,
) -> Generator[DataScienceCluster, Any, Any]:
    with update_components_in_dsc(
        dsc=dsc_resource,
        components={DscComponents.KSERVE: DscComponents.ManagementState.MANAGED},
    ) as dsc:
        yield dsc


@pytest.fixture(scope="package")
def skip_if_no_deployed_openshift_service_mesh(admin_client: DynamicClient) -> None:
    smcp = ServiceMeshControlPlane(client=admin_client, name="data-science-smcp", namespace="istio-system")
    if not smcp or not smcp.exists:
        pytest.skip("OpenShift service mesh operator is not deployed")

    smcp.wait_for_condition(condition=smcp.Condition.READY, status="True")


@pytest.fixture(scope="class")
def http_s3_openvino_model_mesh_inference_service(
    request: FixtureRequest,
    admin_client: DynamicClient,
    model_namespace: Namespace,
    http_s3_ovms_model_mesh_serving_runtime: ServingRuntime,
    ci_model_mesh_endpoint_s3_secret: Secret,
    model_mesh_model_service_account: ServiceAccount,
) -> Generator[InferenceService, Any, Any]:
    with create_isvc(
        client=admin_client,
        name=f"{Protocols.HTTP}-{ModelFormat.OPENVINO}",
        namespace=model_namespace.name,
        runtime=http_s3_ovms_model_mesh_serving_runtime.name,
        model_service_account=model_mesh_model_service_account.name,
        storage_key=ci_model_mesh_endpoint_s3_secret.name,
        storage_path=request.param["model-path"],
        model_format=ModelAndFormat.OPENVINO_IR,
        deployment_mode=KServeDeploymentType.MODEL_MESH,
        model_version=ModelVersion.OPSET1,
    ) as isvc:
        yield isvc


@pytest.fixture(scope="class")
def http_s3_ovms_model_mesh_serving_runtime(
    request: FixtureRequest,
    admin_client: DynamicClient,
    model_namespace: Namespace,
) -> Generator[ServingRuntime, Any, Any]:
    runtime_kwargs = {
        "client": admin_client,
        "namespace": model_namespace.name,
        "name": f"{Protocols.HTTP}-{ModelInferenceRuntime.OPENVINO_RUNTIME}",
        "template_name": RuntimeTemplates.OVMS_MODEL_MESH,
        "multi_model": True,
        "protocol": "REST",
        "resources": {
            "ovms": {
                "requests": {"cpu": "1", "memory": "4Gi"},
                "limits": {"cpu": "2", "memory": "8Gi"},
            }
        },
    }

    enable_external_route = False
    enable_auth = False

    if hasattr(request, "param"):
        enable_external_route = request.param.get("enable-external-route")
        enable_auth = request.param.get("enable-auth")

    runtime_kwargs["enable_external_route"] = enable_external_route
    runtime_kwargs["enable_auth"] = enable_auth

    with ServingRuntimeFromTemplate(**runtime_kwargs) as model_runtime:
        yield model_runtime


@pytest.fixture(scope="class")
def ci_model_mesh_endpoint_s3_secret(
    admin_client: DynamicClient,
    model_namespace: Namespace,
    aws_access_key_id: str,
    aws_secret_access_key: str,
    ci_s3_bucket_name: str,
    ci_s3_bucket_region: str,
    ci_s3_bucket_endpoint: str,
) -> Generator[Secret, Any, Any]:
    with s3_endpoint_secret(
        admin_client=admin_client,
        name="ci-bucket-secret",
        namespace=model_namespace.name,
        aws_access_key=aws_access_key_id,
        aws_secret_access_key=aws_secret_access_key,
        aws_s3_region=ci_s3_bucket_region,
        aws_s3_bucket=ci_s3_bucket_name,
        aws_s3_endpoint=ci_s3_bucket_endpoint,
    ) as secret:
        yield secret


@pytest.fixture(scope="class")
def model_mesh_model_service_account(
    admin_client: DynamicClient, ci_model_mesh_endpoint_s3_secret: Secret
) -> Generator[ServiceAccount, Any, Any]:
    with ServiceAccount(
        client=admin_client,
        namespace=ci_model_mesh_endpoint_s3_secret.namespace,
        name="models-bucket-sa",
        secrets=[{"name": ci_model_mesh_endpoint_s3_secret.name}],
    ) as sa:
        yield sa


@pytest.fixture(scope="class")
def openvino_kserve_serving_runtime(
    request: FixtureRequest,
    admin_client: DynamicClient,
    model_namespace: Namespace,
) -> Generator[ServingRuntime, Any, Any]:
    with ServingRuntimeFromTemplate(
        client=admin_client,
        name=request.param["runtime-name"],
        namespace=model_namespace.name,
        template_name=RuntimeTemplates.OVMS_KSERVE,
        multi_model=False,
        resources={
            "ovms": {
                "requests": {"cpu": "1", "memory": "4Gi"},
                "limits": {"cpu": "2", "memory": "8Gi"},
            }
        },
        model_format_name=request.param["model-format"],
    ) as model_runtime:
        yield model_runtime


@pytest.fixture(scope="class")
def ci_endpoint_s3_secret(
    admin_client: DynamicClient,
    model_namespace: Namespace,
    aws_access_key_id: str,
    aws_secret_access_key: str,
    ci_s3_bucket_name: str,
    ci_s3_bucket_region: str,
    ci_s3_bucket_endpoint: str,
) -> Generator[Secret, Any, Any]:
    with s3_endpoint_secret(
        admin_client=admin_client,
        name="ci-bucket-secret",
        namespace=model_namespace.name,
        aws_access_key=aws_access_key_id,
        aws_secret_access_key=aws_secret_access_key,
        aws_s3_region=ci_s3_bucket_region,
        aws_s3_bucket=ci_s3_bucket_name,
        aws_s3_endpoint=ci_s3_bucket_endpoint,
    ) as secret:
        yield secret


@pytest.fixture(scope="class")
def ovms_serverless_inference_service(
    request: FixtureRequest,
    admin_client: DynamicClient,
    model_namespace: Namespace,
    openvino_kserve_serving_runtime: ServingRuntime,
    ci_endpoint_s3_secret: Secret,
) -> InferenceService:
    with create_isvc(
        client=admin_client,
        name=f"{request.param['name']}-serverless",
        namespace=model_namespace.name,
        runtime=openvino_kserve_serving_runtime.name,
        storage_path=request.param["model-dir"],
        storage_key=ci_endpoint_s3_secret.name,
        model_format=ModelAndFormat.OPENVINO_IR,
        deployment_mode=KServeDeploymentType.SERVERLESS,
        model_version=request.param["model-version"],
    ) as isvc:
        yield isvc


@pytest.fixture(scope="class")
def http_s3_tensorflow_model_mesh_inference_service(
    request: FixtureRequest,
    admin_client: DynamicClient,
    model_namespace: Namespace,
    http_s3_ovms_model_mesh_serving_runtime: ServingRuntime,
    ci_model_mesh_endpoint_s3_secret: Secret,
    model_mesh_model_service_account: ServiceAccount,
) -> InferenceService:
    with create_isvc(
        client=admin_client,
        name=f"{Protocols.HTTP}-{ModelFormat.TENSORFLOW}",
        namespace=model_namespace.name,
        runtime=http_s3_ovms_model_mesh_serving_runtime.name,
        model_service_account=model_mesh_model_service_account.name,
        storage_key=ci_model_mesh_endpoint_s3_secret.name,
        storage_path=request.param["model-path"],
        model_format=ModelFormat.TENSORFLOW,
        deployment_mode=KServeDeploymentType.MODEL_MESH,
        model_version="2",
    ) as isvc:
        yield isvc


<<<<<<< HEAD
@pytest.fixture(scope="class")
def http_s3_ovms_external_route_model_mesh_serving_runtime(
    request: FixtureRequest,
    admin_client: DynamicClient,
    model_namespace: Namespace,
) -> ServingRuntime:
    with ServingRuntimeFromTemplate(
        client=admin_client,
        namespace=model_namespace.name,
        name=f"{Protocols.HTTP}-{ModelInferenceRuntime.OPENVINO_RUNTIME}-exposed",
        template_name=RuntimeTemplates.OVMS_MODEL_MESH,
        multi_model=True,
        protocol="REST",
        resources={
            "ovms": {
                "requests": {"cpu": "1", "memory": "4Gi"},
                "limits": {"cpu": "2", "memory": "8Gi"},
            },
        },
        enable_external_route=True,
        enable_auth=request.param.get("enable-auth"),
    ) as model_runtime:
        yield model_runtime


@pytest.fixture(scope="class")
def http_s3_openvino_second_model_mesh_inference_service(
    request: FixtureRequest,
    admin_client: DynamicClient,
    model_namespace: Namespace,
    ci_model_mesh_endpoint_s3_secret: Secret,
    model_mesh_model_service_account: ServiceAccount,
) -> InferenceService:
    # Dynamically select the used ServingRuntime by passing "runtime-fixture-name" request.param
    runtime = request.getfixturevalue(argname=request.param["runtime-fixture-name"])
    with create_isvc(
        client=admin_client,
        name=f"{Protocols.HTTP}-{ModelFormat.OPENVINO}-2",
        namespace=model_namespace.name,
        runtime=runtime.name,
        model_service_account=model_mesh_model_service_account.name,
        storage_key=ci_model_mesh_endpoint_s3_secret.name,
        storage_path=request.param["model-path"],
        model_format=request.param["model-format"],
        deployment_mode=KServeDeploymentType.MODEL_MESH,
        model_version=request.param["model-version"],
    ) as isvc:
        yield isvc
=======
@pytest.fixture(scope="session")
def prometheus(admin_client: DynamicClient) -> Prometheus:
    return Prometheus(
        client=admin_client,
        resource_name="thanos-querier",
        verify_ssl=False,
        bearer_token=get_openshift_token(),
    )


@pytest.fixture(scope="class")
def user_workload_monitoring_config_map(
    admin_client: DynamicClient, cluster_monitoring_config: ConfigMap
) -> Generator[ConfigMap, None, None]:
    data = {
        "config.yaml": yaml.dump({
            "prometheus": {
                "logLevel": "debug",
                "retention": "15d",
                "volumeClaimTemplate": {"spec": {"resources": {"requests": {"storage": "40Gi"}}}},
            }
        })
    }

    with update_configmap_data(
        client=admin_client,
        name="user-workload-monitoring-config",
        namespace="openshift-user-workload-monitoring",
        data=data,
    ) as cm:
        yield cm
>>>>>>> 8da9e480
<|MERGE_RESOLUTION|>--- conflicted
+++ resolved
@@ -19,19 +19,13 @@
 from ocp_utilities.monitoring import Prometheus
 from pytest_testconfig import config as py_config
 
-<<<<<<< HEAD
-from tests.model_serving.model_server.utils import create_isvc
-=======
 from utilities.constants import DscComponents, StorageClassName
->>>>>>> 8da9e480
 from utilities.constants import (
-    DscComponents,
     KServeDeploymentType,
     ModelFormat,
     ModelInferenceRuntime,
     Protocols,
     RuntimeTemplates,
-    StorageClassName,
 )
 from utilities.constants import (
     ModelAndFormat,
@@ -369,7 +363,7 @@
     model_namespace: Namespace,
     openvino_kserve_serving_runtime: ServingRuntime,
     ci_endpoint_s3_secret: Secret,
-) -> InferenceService:
+) -> Generator[InferenceService, Any, Any]:
     with create_isvc(
         client=admin_client,
         name=f"{request.param['name']}-serverless",
@@ -392,7 +386,7 @@
     http_s3_ovms_model_mesh_serving_runtime: ServingRuntime,
     ci_model_mesh_endpoint_s3_secret: Secret,
     model_mesh_model_service_account: ServiceAccount,
-) -> InferenceService:
+) -> Generator[InferenceService, Any, Any]:
     with create_isvc(
         client=admin_client,
         name=f"{Protocols.HTTP}-{ModelFormat.TENSORFLOW}",
@@ -408,13 +402,45 @@
         yield isvc
 
 
-<<<<<<< HEAD
+@pytest.fixture(scope="session")
+def prometheus(admin_client: DynamicClient) -> Prometheus:
+    return Prometheus(
+        client=admin_client,
+        resource_name="thanos-querier",
+        verify_ssl=False,
+        bearer_token=get_openshift_token(),
+    )
+
+
+@pytest.fixture(scope="class")
+def user_workload_monitoring_config_map(
+    admin_client: DynamicClient, cluster_monitoring_config: ConfigMap
+) -> Generator[ConfigMap, None, None]:
+    data = {
+        "config.yaml": yaml.dump({
+            "prometheus": {
+                "logLevel": "debug",
+                "retention": "15d",
+                "volumeClaimTemplate": {"spec": {"resources": {"requests": {"storage": "40Gi"}}}},
+            }
+        })
+    }
+
+    with update_configmap_data(
+        client=admin_client,
+        name="user-workload-monitoring-config",
+        namespace="openshift-user-workload-monitoring",
+        data=data,
+    ) as cm:
+        yield cm
+
+
 @pytest.fixture(scope="class")
 def http_s3_ovms_external_route_model_mesh_serving_runtime(
     request: FixtureRequest,
     admin_client: DynamicClient,
     model_namespace: Namespace,
-) -> ServingRuntime:
+) -> Generator[ServingRuntime, Any, Any]:
     with ServingRuntimeFromTemplate(
         client=admin_client,
         namespace=model_namespace.name,
@@ -441,7 +467,7 @@
     model_namespace: Namespace,
     ci_model_mesh_endpoint_s3_secret: Secret,
     model_mesh_model_service_account: ServiceAccount,
-) -> InferenceService:
+) -> Generator[InferenceService, Any, Any]:
     # Dynamically select the used ServingRuntime by passing "runtime-fixture-name" request.param
     runtime = request.getfixturevalue(argname=request.param["runtime-fixture-name"])
     with create_isvc(
@@ -456,37 +482,4 @@
         deployment_mode=KServeDeploymentType.MODEL_MESH,
         model_version=request.param["model-version"],
     ) as isvc:
-        yield isvc
-=======
-@pytest.fixture(scope="session")
-def prometheus(admin_client: DynamicClient) -> Prometheus:
-    return Prometheus(
-        client=admin_client,
-        resource_name="thanos-querier",
-        verify_ssl=False,
-        bearer_token=get_openshift_token(),
-    )
-
-
-@pytest.fixture(scope="class")
-def user_workload_monitoring_config_map(
-    admin_client: DynamicClient, cluster_monitoring_config: ConfigMap
-) -> Generator[ConfigMap, None, None]:
-    data = {
-        "config.yaml": yaml.dump({
-            "prometheus": {
-                "logLevel": "debug",
-                "retention": "15d",
-                "volumeClaimTemplate": {"spec": {"resources": {"requests": {"storage": "40Gi"}}}},
-            }
-        })
-    }
-
-    with update_configmap_data(
-        client=admin_client,
-        name="user-workload-monitoring-config",
-        namespace="openshift-user-workload-monitoring",
-        data=data,
-    ) as cm:
-        yield cm
->>>>>>> 8da9e480
+        yield isvc