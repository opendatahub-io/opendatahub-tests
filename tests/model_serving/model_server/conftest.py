--- conflicted
+++ resolved
@@ -12,11 +12,8 @@
 from ocp_resources.serving_runtime import ServingRuntime
 from ocp_resources.storage_class import StorageClass
 
-<<<<<<< HEAD
-from utilities.constants import Protocols, ModelInferenceRuntime, RuntimeTemplates, StorageClassName
-=======
 from tests.model_serving.model_server.utils import create_isvc
->>>>>>> c7bd165e
+from utilities.constants import StorageClassName
 from utilities.infra import s3_endpoint_secret
 from utilities.serving_runtime import ServingRuntimeFromTemplate
 
@@ -104,7 +101,37 @@
 
 
 @pytest.fixture(scope="class")
-<<<<<<< HEAD
+def s3_models_inference_service(
+    request: FixtureRequest,
+    admin_client: DynamicClient,
+    model_namespace: Namespace,
+    serving_runtime_from_template: ServingRuntime,
+    s3_models_storage_uri: str,
+    model_service_account: ServiceAccount,
+) -> InferenceService:
+    isvc_kwargs = {
+        "client": admin_client,
+        "name": request.param["name"],
+        "namespace": model_namespace.name,
+        "runtime": serving_runtime_from_template.name,
+        "storage_uri": s3_models_storage_uri,
+        "model_format": serving_runtime_from_template.instance.spec.supportedModelFormats[0].name,
+        "model_service_account": model_service_account.name,
+        "deployment_mode": request.param["deployment-mode"],
+    }
+
+    enable_auth = False
+
+    if hasattr(request, "param"):
+        enable_auth = request.param.get("enable-auth")
+
+    isvc_kwargs["enable_auth"] = enable_auth
+
+    with create_isvc(**isvc_kwargs) as isvc:
+        yield isvc
+
+
+@pytest.fixture(scope="class")
 def model_pvc(
     request: FixtureRequest,
     admin_client: DynamicClient,
@@ -133,34 +160,4 @@
 @pytest.fixture(scope="session")
 def skip_if_no_nfs_storage_class(admin_client: DynamicClient) -> None:
     if not StorageClass(client=admin_client, name=StorageClassName.NFS).exists:
-        pytest.skip(f"StorageClass {StorageClassName.NFS} is missing from the cluster")
-=======
-def s3_models_inference_service(
-    request: FixtureRequest,
-    admin_client: DynamicClient,
-    model_namespace: Namespace,
-    serving_runtime_from_template: ServingRuntime,
-    s3_models_storage_uri: str,
-    model_service_account: ServiceAccount,
-) -> InferenceService:
-    isvc_kwargs = {
-        "client": admin_client,
-        "name": request.param["name"],
-        "namespace": model_namespace.name,
-        "runtime": serving_runtime_from_template.name,
-        "storage_uri": s3_models_storage_uri,
-        "model_format": serving_runtime_from_template.instance.spec.supportedModelFormats[0].name,
-        "model_service_account": model_service_account.name,
-        "deployment_mode": request.param["deployment-mode"],
-    }
-
-    enable_auth = False
-
-    if hasattr(request, "param"):
-        enable_auth = request.param.get("enable-auth")
-
-    isvc_kwargs["enable_auth"] = enable_auth
-
-    with create_isvc(**isvc_kwargs) as isvc:
-        yield isvc
->>>>>>> c7bd165e
+        pytest.skip(f"StorageClass {StorageClassName.NFS} is missing from the cluster")