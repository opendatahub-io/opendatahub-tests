--- conflicted
+++ resolved
@@ -209,11 +209,7 @@
 
 
 @pytest.fixture(scope="package")
-<<<<<<< HEAD
-def skip_if_no_deployed_openshift_service_mesh(admin_client: DynamicClient):
-=======
 def skip_if_no_deployed_openshift_service_mesh(admin_client: DynamicClient) -> None:
->>>>>>> ef9ee0c7
     smcp = ServiceMeshControlPlane(client=admin_client, name="data-science-smcp", namespace="istio-system")
     if not smcp or not smcp.exists:
         pytest.skip("OpenShift service mesh operator is not deployed")
