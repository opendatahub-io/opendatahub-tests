import pytest
import traceback

from tests.model_serving.model_server.utils import verify_inference_response
from utilities.constants import (
    KServeDeploymentType,
    ModelFormat,
    ModelVersion,
    Protocols,
    RunTimeConfigs,
    Annotations,
)
from utilities.inference_utils import Inference
from utilities.manifests.onnx import ONNX_INFERENCE_CONFIG
from tests.model_serving.model_server.serverless.utils import verify_no_inference_pods
from timeout_sampler import TimeoutSampler, TimeoutExpiredError

pytestmark = [pytest.mark.serverless, pytest.mark.usefixtures("valid_aws_config")]


@pytest.mark.rawdeployment
@pytest.mark.parametrize(
    "unprivileged_model_namespace, ovms_kserve_serving_runtime, ovms_raw_inference_service",
    [
        pytest.param(
            {"name": "kserve-raw-stop-resume"},
            RunTimeConfigs.ONNX_OPSET13_RUNTIME_CONFIG,
            {
                "name": ModelFormat.ONNX,
                "model-version": ModelVersion.OPSET13,
                "model-dir": "test-dir",
                "stop": False,
            },
        )
    ],
    indirect=True,
)
class TestStopRaw:
    @pytest.mark.smoke
    def test_raw_onnx_rest_inference(
        self, unprivileged_model_namespace, ovms_kserve_serving_runtime, ovms_raw_inference_service
    ):
        """Verify that kserve Raw ONNX model can be queried using REST"""
        verify_inference_response(
            inference_service=ovms_raw_inference_service,
            inference_config=ONNX_INFERENCE_CONFIG,
            inference_type=Inference.INFER,
            protocol=Protocols.HTTPS,
            use_default_query=True,
        )

    @pytest.mark.parametrize(
        "patched_raw_inference_service_stop_annotation_true",
        [pytest.param({"annotations": {Annotations.KserveIo.FORCE_STOP_RUNTIME: "true"}})],
        indirect=True,
    )
    def test_stop_and_update_to_true_delete_pod_rollout(
        self,
        unprivileged_client,
        unprivileged_model_namespace,
        ovms_kserve_serving_runtime,
        ovms_raw_inference_service,
        patched_raw_inference_service_stop_annotation_true,
    ):
        """Verify pod rollout is deleted when the stop annotation updated to true"""
        """Verify pods do not exist"""
        # Use TimeoutSampler to verify that no inference pods exist for 10 seconds with 1 second intervals
        try:
            for result in TimeoutSampler(
                wait_timeout=10,
                sleep=1,
                func=lambda: verify_no_inference_pods(
                    client=unprivileged_client,
                    isvc=patched_raw_inference_service_stop_annotation_true,
                ),
            ):
                if result is not None:
                    pytest.fail("Verification failed: pods were found when none should exist")
        except TimeoutExpiredError:
            pass


@pytest.mark.rawdeployment
@pytest.mark.parametrize(
    "unprivileged_model_namespace, ovms_kserve_serving_runtime, ovms_raw_inference_service",
    [
        pytest.param(
            {"name": "kserve-raw-stop-resume"},
            RunTimeConfigs.ONNX_OPSET13_RUNTIME_CONFIG,
            {
                "name": ModelFormat.ONNX,
                "model-version": ModelVersion.OPSET13,
                "model-dir": "test-dir",
                "deployment-mode": KServeDeploymentType.RAW_DEPLOYMENT,
                "stop": True,
            },
        )
    ],
    indirect=True,
)
class TestStoppedResumeRaw:
    @pytest.mark.smoke
    def test_stop_and_true_no_pod_rollout(
        self,
        unprivileged_client,
        unprivileged_model_namespace,
        ovms_kserve_serving_runtime,
        ovms_raw_inference_service,
    ):
        """Verify no pod rollout when the stop annotation is true"""
        """Verify pods do not exist"""
        # Use TimeoutSampler to verify that no inference pods exist for 10 seconds with 1 second intervals
        try:
            for result in TimeoutSampler(
                wait_timeout=10,
                sleep=1,
                func=lambda: verify_no_inference_pods(
                    client=unprivileged_client,
                    isvc=ovms_raw_inference_service,
                ),
            ):
                if result is not None:
                    pytest.fail("Verification failed: pods were found when none should exist")
        except TimeoutExpiredError:
            pass

    @pytest.mark.parametrize(
        "patched_raw_inference_service_stop_annotation_false",
        [pytest.param({"annotations": {Annotations.KserveIo.FORCE_STOP_RUNTIME: "false"}})],
        indirect=True,
    )
<<<<<<< HEAD
    def test_stop_and_update_to_false_pod_rollout(self, unprivileged_client, unprivileged_model_namespace, ovms_kserve_serving_runtime, ovms_raw_inference_service, patched_raw_inference_service_stop_annotation_false):
=======
    def test_stop_ann_update_to_false_pod_rollout(
        self,
        unprivileged_client,
        unprivileged_model_namespace,
        ovms_kserve_serving_runtime,
        ovms_raw_inference_service,
        patched_raw_inference_service_stop_annotation_false,
    ):
>>>>>>> 0fa989fc
        """Verify pod rollout when the stop annotation is updated to false"""
        """Verify that kserve Raw ONNX model can be queried using REST"""
        verify_inference_response(
            inference_service=patched_raw_inference_service_stop_annotation_false,
            inference_config=ONNX_INFERENCE_CONFIG,
            inference_type=Inference.INFER,
            protocol=Protocols.HTTPS,
            use_default_query=True,
        )<|MERGE_RESOLUTION|>--- conflicted
+++ resolved
@@ -79,7 +79,6 @@
         except TimeoutExpiredError:
             pass
 
-
 @pytest.mark.rawdeployment
 @pytest.mark.parametrize(
     "unprivileged_model_namespace, ovms_kserve_serving_runtime, ovms_raw_inference_service",
@@ -129,9 +128,6 @@
         [pytest.param({"annotations": {Annotations.KserveIo.FORCE_STOP_RUNTIME: "false"}})],
         indirect=True,
     )
-<<<<<<< HEAD
-    def test_stop_and_update_to_false_pod_rollout(self, unprivileged_client, unprivileged_model_namespace, ovms_kserve_serving_runtime, ovms_raw_inference_service, patched_raw_inference_service_stop_annotation_false):
-=======
     def test_stop_ann_update_to_false_pod_rollout(
         self,
         unprivileged_client,
@@ -140,7 +136,6 @@
         ovms_raw_inference_service,
         patched_raw_inference_service_stop_annotation_false,
     ):
->>>>>>> 0fa989fc
         """Verify pod rollout when the stop annotation is updated to false"""
         """Verify that kserve Raw ONNX model can be queried using REST"""
         verify_inference_response(
