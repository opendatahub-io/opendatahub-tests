--- conflicted
+++ resolved
@@ -9,11 +9,7 @@
     "template-name": "kserve-ovms",
     "multi-model": False,
 }
-<<<<<<< HEAD
-INFERENCE_SERVICE_PARAMS: Dict[str, str] = {"name": ONNX_STR}
-=======
 INFERENCE_SERVICE_PARAMS: Dict[str, str] = {"name": ModelFormat.ONNX}
 
 # Storage
-NFS_STR: str = "nfs"
->>>>>>> f051a63f
+NFS_STR: str = "nfs"