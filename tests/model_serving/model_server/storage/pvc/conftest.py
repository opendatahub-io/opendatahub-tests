--- conflicted
+++ resolved
@@ -1,3 +1,4 @@
+import shlex
 from typing import Any, Generator, List
 
 import pytest
@@ -8,23 +9,9 @@
 from ocp_resources.pod import Pod
 from ocp_resources.resource import ResourceEditor
 from ocp_resources.serving_runtime import ServingRuntime
+from ocp_resources.storage_class import StorageClass
 from pytest import FixtureRequest
 
-<<<<<<< HEAD
-from tests.model_serving.model_server.utils import create_isvc, get_pods_by_isvc_label
-from utilities.constants import KServeDeploymentType
-from utilities.general import download_model_data
-from utilities.infra import wait_for_kserve_predictor_deployment_replicas
-from utilities.serving_runtime import ServingRuntimeFromTemplate
-
-
-@pytest.fixture(scope="class")
-def ci_s3_storage_uri(request: FixtureRequest, ci_s3_bucket_name: str) -> str:
-    return f"s3://{ci_s3_bucket_name}/{request.param['model-dir']}/"
-
-
-@pytest.fixture(scope="class")
-=======
 from tests.model_serving.model_server.storage.constants import NFS_STR
 from tests.model_serving.model_server.utils import create_isvc
 from utilities.constants import KServeDeploymentType
@@ -58,7 +45,6 @@
 
 
 @pytest.fixture(scope="class")
->>>>>>> f051a63f
 def downloaded_model_data(
     admin_client: DynamicClient,
     model_namespace: Namespace,
@@ -67,32 +53,48 @@
     aws_secret_access_key: str,
     aws_access_key_id: str,
 ) -> str:
-    return download_model_data(
-        admin_client=admin_client,
-        aws_access_key_id=aws_access_key_id,
-        aws_secret_access_key=aws_secret_access_key,
-        storage_uri=ci_s3_storage_uri,
-        model_namespace=model_namespace.name,
-        model_pvc_name=model_pvc.name,
+    mount_path: str = "data"
+    model_dir: str = "model-dir"
+    containers = [
+        {
+            "name": "model-downloader",
+            "image": "quay.io/redhat_msi/qe-tools-base-image",
+            "args": [
+                "sh",
+                "-c",
+                "sleep infinity",
+            ],
+            "env": [
+                {"name": "AWS_ACCESS_KEY_ID", "value": aws_access_key_id},
+                {"name": "AWS_SECRET_ACCESS_KEY", "value": aws_secret_access_key},
+            ],
+            "volumeMounts": [{"mountPath": mount_path, "name": model_pvc.name, "subPath": model_dir}],
+        }
+    ]
+    volumes = [{"name": model_pvc.name, "persistentVolumeClaim": {"claimName": model_pvc.name}}]
+
+    with Pod(
+        client=admin_client,
+        namespace=model_namespace.name,
+        name="download-model-data",
+        containers=containers,
+        volumes=volumes,
+    ) as pod:
+        pod.wait_for_status(status=Pod.Status.RUNNING)
+        pod.execute(command=shlex.split(f"aws s3 cp --recursive {ci_s3_storage_uri} /{mount_path}/{model_dir}"))
+
+    return model_dir
+
+
+@pytest.fixture()
+def predictor_pods_scope_function(admin_client: DynamicClient, pvc_inference_service: InferenceService) -> List[Pod]:
+    return get_pods_by_isvc_label(
+        client=admin_client,
+        isvc=pvc_inference_service,
     )
 
 
 @pytest.fixture(scope="class")
-<<<<<<< HEAD
-def pvc_serving_runtime(
-    request: FixtureRequest,
-    admin_client: DynamicClient,
-    model_namespace: Namespace,
-    downloaded_model_data: str,
-) -> Generator[ServingRuntime, Any, Any]:
-    with ServingRuntimeFromTemplate(
-        client=admin_client,
-        name=request.param["name"],
-        namespace=model_namespace.name,
-        template_name=request.param["template-name"],
-    ) as model_runtime:
-        yield model_runtime
-=======
 def predictor_pods_scope_class(
     admin_client: DynamicClient,
     pvc_inference_service: InferenceService,
@@ -119,7 +121,6 @@
     ):
         first_predictor_pod.wait_deleted()
         yield pvc_inference_service
->>>>>>> f051a63f
 
 
 @pytest.fixture(scope="class")
@@ -161,45 +162,7 @@
     return predictor_pods_scope_function[0]
 
 
-<<<<<<< HEAD
-@pytest.fixture()
-def predictor_pods_scope_function(admin_client: DynamicClient, pvc_inference_service: InferenceService) -> List[Pod]:
-    return get_pods_by_isvc_label(
-        client=admin_client,
-        isvc=pvc_inference_service,
-    )
-
-
-@pytest.fixture(scope="class")
-def predictor_pods_scope_class(
-    admin_client: DynamicClient,
-    pvc_inference_service: InferenceService,
-    isvc_deployment_ready: None,
-) -> List[Pod]:
-    return get_pods_by_isvc_label(
-        client=admin_client,
-        isvc=pvc_inference_service,
-    )
-
-
-@pytest.fixture()
-def patched_read_only_isvc(
-    request, pvc_inference_service: InferenceService, first_predictor_pod: Pod
-) -> InferenceService:
-    with ResourceEditor(
-        patches={
-            pvc_inference_service: {
-                "metadata": {
-                    "annotations": {"storage.kserve.io/readonly": request.param["readonly"]},
-                }
-            }
-        }
-    ):
-        first_predictor_pod.wait_deleted()
-        yield pvc_inference_service
-=======
 @pytest.fixture(scope="session")
 def skip_if_no_nfs_storage_class(admin_client: DynamicClient) -> None:
     if not StorageClass(client=admin_client, name=NFS_STR).exists:
-        pytest.skip(f"StorageClass {NFS_STR} is missing from the cluster")
->>>>>>> f051a63f
+        pytest.skip(f"StorageClass {NFS_STR} is missing from the cluster")