import shlex
<<<<<<< HEAD
from typing import List
=======
from typing import List, Generator, Any
>>>>>>> 3faed30a

import pytest
from pytest import FixtureRequest
from kubernetes.dynamic import DynamicClient
from kubernetes.dynamic.exceptions import ResourceNotFoundError
from ocp_resources.deployment import Deployment
from ocp_resources.inference_service import InferenceService
from ocp_resources.namespace import Namespace
from ocp_resources.persistent_volume_claim import PersistentVolumeClaim
from ocp_resources.pod import Pod
from ocp_resources.resource import ResourceEditor
from ocp_resources.serving_runtime import ServingRuntime
from ocp_resources.storage_class import StorageClass
from ocp_utilities.infra import get_pods_by_name_prefix

from tests.model_serving.model_server.storage.constants import NFS_STR
from tests.model_serving.model_server.utils import create_isvc
<<<<<<< HEAD
from utilities.serving_runtime import ServingRuntimeFromTemplate


@pytest.fixture(scope="session")
def ci_s3_bucket_name(pytestconfig) -> str:
    bucket_name = pytestconfig.option.ci_s3_bucket_name
    if not bucket_name:
        raise ValueError(
            "CI S3 bucket name is not set. "
            "Either pass with `--ci-s3-bucket-name` or set `CI_S3_BUCKET_NAME` environment variable"
        )

    return bucket_name


@pytest.fixture(scope="class")
def ci_s3_storage_uri(request, ci_s3_bucket_name) -> str:
=======
from utilities.constants import KServeDeploymentType
from utilities.serving_runtime import ServingRuntimeFromTemplate


@pytest.fixture(scope="class")
def ci_s3_storage_uri(request: FixtureRequest, ci_s3_bucket_name: str) -> str:
>>>>>>> 3faed30a
    return f"s3://{ci_s3_bucket_name}/{request.param['model-dir']}/"


@pytest.fixture(scope="class")
def model_pvc(
    request: FixtureRequest,
    admin_client: DynamicClient,
    model_namespace: Namespace,
) -> Generator[PersistentVolumeClaim, Any, Any]:
    access_mode = "ReadWriteOnce"
    pvc_kwargs = {
        "name": "model-pvc",
        "namespace": model_namespace.name,
        "client": admin_client,
        "size": "15Gi",
    }
    if hasattr(request, "param"):
        access_mode = request.param.get("access-modes")

        if storage_class_name := request.param.get("storage-class-name"):
            pvc_kwargs["storage_class"] = storage_class_name

    pvc_kwargs["accessmodes"] = access_mode

    with PersistentVolumeClaim(**pvc_kwargs) as pvc:
        yield pvc


@pytest.fixture(scope="class")
def downloaded_model_data(
    admin_client: DynamicClient,
    model_namespace: Namespace,
    ci_s3_storage_uri: str,
    model_pvc: PersistentVolumeClaim,
    aws_secret_access_key: str,
    aws_access_key_id: str,
) -> str:
    mount_path: str = "data"
    model_dir: str = "model-dir"
    containers = [
        {
            "name": "model-downloader",
            "image": "quay.io/redhat_msi/qe-tools-base-image",
            "args": [
                "sh",
                "-c",
                "sleep infinity",
            ],
            "env": [
                {"name": "AWS_ACCESS_KEY_ID", "value": aws_access_key_id},
                {"name": "AWS_SECRET_ACCESS_KEY", "value": aws_secret_access_key},
            ],
            "volumeMounts": [{"mountPath": mount_path, "name": model_pvc.name, "subPath": model_dir}],
        }
    ]
    volumes = [{"name": model_pvc.name, "persistentVolumeClaim": {"claimName": model_pvc.name}}]

    with Pod(
        client=admin_client,
        namespace=model_namespace.name,
        name="download-model-data",
        containers=containers,
        volumes=volumes,
    ) as pod:
        pod.wait_for_status(status=Pod.Status.RUNNING)
        pod.execute(command=shlex.split(f"aws s3 cp --recursive {ci_s3_storage_uri} /{mount_path}/{model_dir}"))

    return model_dir


@pytest.fixture()
def predictor_pods_scope_function(admin_client: DynamicClient, pvc_inference_service: InferenceService) -> List[Pod]:
    return get_pods_by_name_prefix(
        client=admin_client,
        pod_prefix=f"{pvc_inference_service.name}-predictor",
        namespace=pvc_inference_service.namespace,
    )


@pytest.fixture(scope="class")
<<<<<<< HEAD
def predictor_pods_scope_class(
    admin_client: DynamicClient,
    pvc_inference_service: InferenceService,
    isvc_deployment_ready: None,
) -> List[Pod]:
    return get_pods_by_name_prefix(
        client=admin_client,
        pod_prefix=f"{pvc_inference_service.name}-predictor",
        namespace=pvc_inference_service.namespace,
    )


@pytest.fixture()
def first_predictor_pod(predictor_pods_scope_function) -> Pod:
    return predictor_pods_scope_function[0]


@pytest.fixture()
def patched_read_only_isvc(
    request, pvc_inference_service: InferenceService, first_predictor_pod: Pod
) -> InferenceService:
    with ResourceEditor(
        patches={
            pvc_inference_service: {
                "metadata": {
                    "annotations": {"storage.kserve.io/readonly": request.param["readonly"]},
                }
            }
        }
    ):
        first_predictor_pod.wait_deleted()
        yield pvc_inference_service


@pytest.fixture(scope="module")
def skip_if_no_nfs_storage_class(admin_client):
    if not StorageClass(client=admin_client, name=NFS_STR).exists:
        pytest.skip(f"StorageClass {NFS_STR} is missing from the cluster")


@pytest.fixture(scope="class")
def pvc_serving_runtime(
    request,
=======
def serving_runtime(
    request: FixtureRequest,
>>>>>>> 3faed30a
    admin_client: DynamicClient,
    model_namespace: Namespace,
    downloaded_model_data: str,
) -> Generator[ServingRuntime, Any, Any]:
    with ServingRuntimeFromTemplate(
        client=admin_client,
        name=request.param["name"],
        namespace=model_namespace.name,
        template_name=request.param["template-name"],
    ) as model_runtime:
        yield model_runtime


@pytest.fixture(scope="class")
<<<<<<< HEAD
def pvc_inference_service(
    request,
=======
def inference_service(
    request: FixtureRequest,
>>>>>>> 3faed30a
    admin_client: DynamicClient,
    model_namespace: Namespace,
    pvc_serving_runtime: ServingRuntime,
    model_pvc: PersistentVolumeClaim,
    downloaded_model_data: str,
<<<<<<< HEAD
) -> InferenceService:
    with create_isvc(
        client=admin_client,
        name=request.param["name"],
        namespace=model_namespace.name,
        runtime=pvc_serving_runtime.name,
        storage_uri=f"pvc://{model_pvc.name}/{downloaded_model_data}",
        model_format=pvc_serving_runtime.instance.spec.supportedModelFormats[0].name,
        deployment_mode=request.param.get("deployment-mode", "Serverless"),
        min_replicas=request.param.get("min-replicas"),
    ) as isvc:
=======
) -> Generator[InferenceService, Any, Any]:
    isvc_kwargs = {
        "client": admin_client,
        "name": request.param["name"],
        "namespace": model_namespace.name,
        "runtime": serving_runtime.name,
        "storage_uri": f"pvc://{model_pvc.name}/{downloaded_model_data}",
        "model_format": serving_runtime.instance.spec.supportedModelFormats[0].name,
        "deployment_mode": request.param.get("deployment-mode", KServeDeploymentType.SERVERLESS),
    }

    if min_replicas := request.param.get("min-replicas"):
        isvc_kwargs["min_replicas"] = min_replicas

    with create_isvc(**isvc_kwargs) as isvc:
>>>>>>> 3faed30a
        yield isvc


@pytest.fixture(scope="class")
def isvc_deployment_ready(admin_client: DynamicClient, pvc_inference_service: InferenceService) -> None:
    deployment_name_prefix = f"{pvc_inference_service.name}-predictor"
    deployment = list(
        Deployment.get(
            dyn_client=admin_client,
            namespace=pvc_inference_service.namespace,
        )
    )

    if deployment and deployment[0].name.startswith(deployment_name_prefix):
        deployment[0].wait_for_replicas()
        return

    raise ResourceNotFoundError(f"Deployment with prefix {deployment_name_prefix} not found")


@pytest.fixture()
<<<<<<< HEAD
def patched_isvc(request, inference_service: InferenceService, first_predictor_pod: Pod) -> InferenceService:
=======
def predictor_pods_scope_function(admin_client: DynamicClient, inference_service: InferenceService) -> List[Pod]:
    return get_pods_by_name_prefix(
        client=admin_client,
        pod_prefix=f"{inference_service.name}-predictor",
        namespace=inference_service.namespace,
    )


@pytest.fixture(scope="class")
def predictor_pods_scope_class(
    admin_client: DynamicClient,
    inference_service: InferenceService,
    isvc_deployment_ready: None,
) -> List[Pod]:
    return get_pods_by_name_prefix(
        client=admin_client,
        pod_prefix=f"{inference_service.name}-predictor",
        namespace=inference_service.namespace,
    )


@pytest.fixture()
def first_predictor_pod(predictor_pods_scope_function: List[Pod]) -> Pod:
    return predictor_pods_scope_function[0]


@pytest.fixture()
def patched_isvc(
    request: FixtureRequest,
    inference_service: InferenceService,
    first_predictor_pod: Pod,
) -> Generator[InferenceService, Any, Any]:
>>>>>>> 3faed30a
    with ResourceEditor(
        patches={
            inference_service: {
                "metadata": {
                    "annotations": {"storage.kserve.io/readonly": request.param["readonly"]},
                }
            }
        }
    ):
        first_predictor_pod.wait_deleted()
<<<<<<< HEAD
        yield inference_service
=======
        yield inference_service


@pytest.fixture(scope="module")
def skip_if_no_nfs_storage_class(admin_client: DynamicClient) -> None:
    if not StorageClass(client=admin_client, name=NFS_STR).exists:
        pytest.skip(f"StorageClass {NFS_STR} is missing from the cluster")
>>>>>>> 3faed30a
<|MERGE_RESOLUTION|>--- conflicted
+++ resolved
@@ -1,12 +1,7 @@
 import shlex
-<<<<<<< HEAD
-from typing import List
-=======
-from typing import List, Generator, Any
->>>>>>> 3faed30a
+from typing import Any, Generator, List
 
 import pytest
-from pytest import FixtureRequest
 from kubernetes.dynamic import DynamicClient
 from kubernetes.dynamic.exceptions import ResourceNotFoundError
 from ocp_resources.deployment import Deployment
@@ -18,35 +13,16 @@
 from ocp_resources.serving_runtime import ServingRuntime
 from ocp_resources.storage_class import StorageClass
 from ocp_utilities.infra import get_pods_by_name_prefix
+from pytest import FixtureRequest
 
 from tests.model_serving.model_server.storage.constants import NFS_STR
 from tests.model_serving.model_server.utils import create_isvc
-<<<<<<< HEAD
-from utilities.serving_runtime import ServingRuntimeFromTemplate
-
-
-@pytest.fixture(scope="session")
-def ci_s3_bucket_name(pytestconfig) -> str:
-    bucket_name = pytestconfig.option.ci_s3_bucket_name
-    if not bucket_name:
-        raise ValueError(
-            "CI S3 bucket name is not set. "
-            "Either pass with `--ci-s3-bucket-name` or set `CI_S3_BUCKET_NAME` environment variable"
-        )
-
-    return bucket_name
-
-
-@pytest.fixture(scope="class")
-def ci_s3_storage_uri(request, ci_s3_bucket_name) -> str:
-=======
 from utilities.constants import KServeDeploymentType
 from utilities.serving_runtime import ServingRuntimeFromTemplate
 
 
 @pytest.fixture(scope="class")
 def ci_s3_storage_uri(request: FixtureRequest, ci_s3_bucket_name: str) -> str:
->>>>>>> 3faed30a
     return f"s3://{ci_s3_bucket_name}/{request.param['model-dir']}/"
 
 
@@ -99,10 +75,14 @@
                 {"name": "AWS_ACCESS_KEY_ID", "value": aws_access_key_id},
                 {"name": "AWS_SECRET_ACCESS_KEY", "value": aws_secret_access_key},
             ],
-            "volumeMounts": [{"mountPath": mount_path, "name": model_pvc.name, "subPath": model_dir}],
+            "volumeMounts": [
+                {"mountPath": mount_path, "name": model_pvc.name, "subPath": model_dir}
+            ],
         }
     ]
-    volumes = [{"name": model_pvc.name, "persistentVolumeClaim": {"claimName": model_pvc.name}}]
+    volumes = [
+        {"name": model_pvc.name, "persistentVolumeClaim": {"claimName": model_pvc.name}}
+    ]
 
     with Pod(
         client=admin_client,
@@ -112,13 +92,19 @@
         volumes=volumes,
     ) as pod:
         pod.wait_for_status(status=Pod.Status.RUNNING)
-        pod.execute(command=shlex.split(f"aws s3 cp --recursive {ci_s3_storage_uri} /{mount_path}/{model_dir}"))
+        pod.execute(
+            command=shlex.split(
+                f"aws s3 cp --recursive {ci_s3_storage_uri} /{mount_path}/{model_dir}"
+            )
+        )
 
     return model_dir
 
 
 @pytest.fixture()
-def predictor_pods_scope_function(admin_client: DynamicClient, pvc_inference_service: InferenceService) -> List[Pod]:
+def predictor_pods_scope_function(
+    admin_client: DynamicClient, pvc_inference_service: InferenceService
+) -> List[Pod]:
     return get_pods_by_name_prefix(
         client=admin_client,
         pod_prefix=f"{pvc_inference_service.name}-predictor",
@@ -127,7 +113,6 @@
 
 
 @pytest.fixture(scope="class")
-<<<<<<< HEAD
 def predictor_pods_scope_class(
     admin_client: DynamicClient,
     pvc_inference_service: InferenceService,
@@ -138,11 +123,6 @@
         pod_prefix=f"{pvc_inference_service.name}-predictor",
         namespace=pvc_inference_service.namespace,
     )
-
-
-@pytest.fixture()
-def first_predictor_pod(predictor_pods_scope_function) -> Pod:
-    return predictor_pods_scope_function[0]
 
 
 @pytest.fixture()
@@ -153,7 +133,9 @@
         patches={
             pvc_inference_service: {
                 "metadata": {
-                    "annotations": {"storage.kserve.io/readonly": request.param["readonly"]},
+                    "annotations": {
+                        "storage.kserve.io/readonly": request.param["readonly"]
+                    },
                 }
             }
         }
@@ -162,19 +144,9 @@
         yield pvc_inference_service
 
 
-@pytest.fixture(scope="module")
-def skip_if_no_nfs_storage_class(admin_client):
-    if not StorageClass(client=admin_client, name=NFS_STR).exists:
-        pytest.skip(f"StorageClass {NFS_STR} is missing from the cluster")
-
-
-@pytest.fixture(scope="class")
-def pvc_serving_runtime(
-    request,
-=======
+@pytest.fixture(scope="class")
 def serving_runtime(
     request: FixtureRequest,
->>>>>>> 3faed30a
     admin_client: DynamicClient,
     model_namespace: Namespace,
     downloaded_model_data: str,
@@ -189,31 +161,13 @@
 
 
 @pytest.fixture(scope="class")
-<<<<<<< HEAD
-def pvc_inference_service(
-    request,
-=======
 def inference_service(
     request: FixtureRequest,
->>>>>>> 3faed30a
-    admin_client: DynamicClient,
-    model_namespace: Namespace,
-    pvc_serving_runtime: ServingRuntime,
+    admin_client: DynamicClient,
+    model_namespace: Namespace,
+    serving_runtime: ServingRuntime,
     model_pvc: PersistentVolumeClaim,
     downloaded_model_data: str,
-<<<<<<< HEAD
-) -> InferenceService:
-    with create_isvc(
-        client=admin_client,
-        name=request.param["name"],
-        namespace=model_namespace.name,
-        runtime=pvc_serving_runtime.name,
-        storage_uri=f"pvc://{model_pvc.name}/{downloaded_model_data}",
-        model_format=pvc_serving_runtime.instance.spec.supportedModelFormats[0].name,
-        deployment_mode=request.param.get("deployment-mode", "Serverless"),
-        min_replicas=request.param.get("min-replicas"),
-    ) as isvc:
-=======
 ) -> Generator[InferenceService, Any, Any]:
     isvc_kwargs = {
         "client": admin_client,
@@ -222,24 +176,27 @@
         "runtime": serving_runtime.name,
         "storage_uri": f"pvc://{model_pvc.name}/{downloaded_model_data}",
         "model_format": serving_runtime.instance.spec.supportedModelFormats[0].name,
-        "deployment_mode": request.param.get("deployment-mode", KServeDeploymentType.SERVERLESS),
+        "deployment_mode": request.param.get(
+            "deployment-mode", KServeDeploymentType.SERVERLESS
+        ),
     }
 
     if min_replicas := request.param.get("min-replicas"):
         isvc_kwargs["min_replicas"] = min_replicas
 
     with create_isvc(**isvc_kwargs) as isvc:
->>>>>>> 3faed30a
         yield isvc
 
 
 @pytest.fixture(scope="class")
-def isvc_deployment_ready(admin_client: DynamicClient, pvc_inference_service: InferenceService) -> None:
-    deployment_name_prefix = f"{pvc_inference_service.name}-predictor"
+def isvc_deployment_ready(
+    admin_client: DynamicClient, inference_service: InferenceService
+) -> None:
+    deployment_name_prefix = f"{inference_service.name}-predictor"
     deployment = list(
         Deployment.get(
             dyn_client=admin_client,
-            namespace=pvc_inference_service.namespace,
+            namespace=inference_service.namespace,
         )
     )
 
@@ -247,31 +204,8 @@
         deployment[0].wait_for_replicas()
         return
 
-    raise ResourceNotFoundError(f"Deployment with prefix {deployment_name_prefix} not found")
-
-
-@pytest.fixture()
-<<<<<<< HEAD
-def patched_isvc(request, inference_service: InferenceService, first_predictor_pod: Pod) -> InferenceService:
-=======
-def predictor_pods_scope_function(admin_client: DynamicClient, inference_service: InferenceService) -> List[Pod]:
-    return get_pods_by_name_prefix(
-        client=admin_client,
-        pod_prefix=f"{inference_service.name}-predictor",
-        namespace=inference_service.namespace,
-    )
-
-
-@pytest.fixture(scope="class")
-def predictor_pods_scope_class(
-    admin_client: DynamicClient,
-    inference_service: InferenceService,
-    isvc_deployment_ready: None,
-) -> List[Pod]:
-    return get_pods_by_name_prefix(
-        client=admin_client,
-        pod_prefix=f"{inference_service.name}-predictor",
-        namespace=inference_service.namespace,
+    raise ResourceNotFoundError(
+        f"Deployment with prefix {deployment_name_prefix} not found"
     )
 
 
@@ -286,25 +220,22 @@
     inference_service: InferenceService,
     first_predictor_pod: Pod,
 ) -> Generator[InferenceService, Any, Any]:
->>>>>>> 3faed30a
     with ResourceEditor(
         patches={
             inference_service: {
                 "metadata": {
-                    "annotations": {"storage.kserve.io/readonly": request.param["readonly"]},
+                    "annotations": {
+                        "storage.kserve.io/readonly": request.param["readonly"]
+                    },
                 }
             }
         }
     ):
         first_predictor_pod.wait_deleted()
-<<<<<<< HEAD
-        yield inference_service
-=======
         yield inference_service
 
 
 @pytest.fixture(scope="module")
 def skip_if_no_nfs_storage_class(admin_client: DynamicClient) -> None:
     if not StorageClass(client=admin_client, name=NFS_STR).exists:
-        pytest.skip(f"StorageClass {NFS_STR} is missing from the cluster")
->>>>>>> 3faed30a
+        pytest.skip(f"StorageClass {NFS_STR} is missing from the cluster")