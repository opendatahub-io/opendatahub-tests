--- conflicted
+++ resolved
@@ -1,5 +1,5 @@
 import shlex
-from typing import List
+from typing import List, Optional, Tuple
 
 import pytest
 from kubernetes.dynamic import DynamicClient
@@ -20,8 +20,6 @@
 from utilities.serving_runtime import ServingRuntimeFromTemplate
 
 
-<<<<<<< HEAD
-=======
 @pytest.fixture(scope="session")
 def aws_access_key_id(pytestconfig) -> Optional[str]:
     access_key = pytestconfig.option.aws_access_key_id
@@ -74,7 +72,6 @@
     return bucket_name
 
 
->>>>>>> 65b07a12
 @pytest.fixture(scope="class")
 def ci_s3_storage_uri(request, ci_s3_bucket_name) -> str:
     return f"s3://{ci_s3_bucket_name}/{request.param['model-dir']}/"
@@ -250,37 +247,7 @@
         deployment[0].wait_for_replicas()
         return
 
-<<<<<<< HEAD
     raise ResourceNotFoundError(f"Deployment with prefix {deployment_name_prefix} not found")
-=======
-    raise ResourceNotFoundError(f"Deployment with prefix {deployment_name_prefix} not found")
-
-
-@pytest.fixture()
-def predictor_pods_scope_function(admin_client: DynamicClient, inference_service: InferenceService) -> List[Pod]:
-    return get_pods_by_name_prefix(
-        client=admin_client,
-        pod_prefix=f"{inference_service.name}-predictor",
-        namespace=inference_service.namespace,
-    )
-
-
-@pytest.fixture(scope="class")
-def predictor_pods_scope_class(
-    admin_client: DynamicClient,
-    inference_service: InferenceService,
-    isvc_deployment_ready: None,
-) -> List[Pod]:
-    return get_pods_by_name_prefix(
-        client=admin_client,
-        pod_prefix=f"{inference_service.name}-predictor",
-        namespace=inference_service.namespace,
-    )
-
-
-@pytest.fixture()
-def first_predictor_pod(predictor_pods_scope_function) -> Pod:
-    return predictor_pods_scope_function[0]
 
 
 @pytest.fixture()
@@ -295,11 +262,4 @@
         }
     ):
         first_predictor_pod.wait_deleted()
-        yield inference_service
-
-
-@pytest.fixture(scope="module")
-def skip_if_no_nfs_storage_class(admin_client):
-    if not StorageClass(client=admin_client, name=NFS_STR).exists:
-        pytest.skip(f"StorageClass {NFS_STR} is missing from the cluster")
->>>>>>> 65b07a12
+        yield inference_service