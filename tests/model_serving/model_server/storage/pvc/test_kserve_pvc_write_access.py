--- conflicted
+++ resolved
@@ -38,17 +38,10 @@
         ]
         assert not restarted_containers, f"Containers {restarted_containers} restarted"
 
-<<<<<<< HEAD
     def test_isvc_read_only_annotation_not_set_by_default(self, pvc_inference_service):
-        assert not pvc_inference_service.instance.metadata.annotations.get(
-            "storage.kserve.io/readonly"
-        ), "Read only annotation is set"
-=======
-    def test_isvc_read_only_annotation_not_set_by_default(self, inference_service):
-        assert not inference_service.instance.metadata.annotations.get("storage.kserve.io/readonly"), (
+        assert not pvc_inference_service.instance.metadata.annotations.get("storage.kserve.io/readonly"), (
             "Read only annotation is set"
         )
->>>>>>> c4535469
 
     def test_isvc_read_only_annotation_default_value(self, first_predictor_pod):
         with pytest.raises(ExecOnPodError):
