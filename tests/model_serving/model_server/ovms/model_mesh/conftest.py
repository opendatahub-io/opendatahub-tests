<<<<<<< HEAD
=======
import shlex
from typing import Any, Generator

>>>>>>> f87b5bc4
import pytest
from kubernetes.dynamic import DynamicClient
from ocp_resources.resource import ResourceEditor
from ocp_resources.role import Role
from ocp_resources.role_binding import RoleBinding
from ocp_resources.service_account import ServiceAccount
from ocp_resources.serving_runtime import ServingRuntime

from utilities.constants import (
    Protocols,
)
from utilities.infra import create_inference_token, create_resource_view_role


@pytest.fixture(scope="class")
def model_mesh_view_role(
    admin_client: DynamicClient,
    http_s3_openvino_model_mesh_inference_service: ServingRuntime,
<<<<<<< HEAD
) -> Role:
    with create_resource_view_role(
=======
) -> Generator[Role, Any, Any]:
    with create_isvc_view_role(
>>>>>>> f87b5bc4
        client=admin_client,
        resource=http_s3_openvino_model_mesh_inference_service,
        name=f"{http_s3_openvino_model_mesh_inference_service.name}-view",
        resource_names=[http_s3_openvino_model_mesh_inference_service.name],
    ) as role:
        yield role


@pytest.fixture(scope="class")
def model_mesh_role_binding(
    admin_client: DynamicClient,
    model_mesh_view_role: Role,
    model_mesh_model_service_account: ServiceAccount,
) -> Generator[RoleBinding, Any, Any]:
    with RoleBinding(
        client=admin_client,
        namespace=model_mesh_model_service_account.namespace,
        name=f"{Protocols.HTTP}-{model_mesh_model_service_account.name}-view",
        role_ref_name=model_mesh_view_role.name,
        role_ref_kind=model_mesh_view_role.kind,
        subjects_kind=model_mesh_model_service_account.kind,
        subjects_name=model_mesh_model_service_account.name,
    ) as rb:
        yield rb


@pytest.fixture(scope="class")
def model_mesh_inference_token(
    model_mesh_model_service_account: ServiceAccount,
    model_mesh_role_binding: RoleBinding,
) -> str:
    return create_inference_token(model_service_account=model_mesh_model_service_account)


@pytest.fixture()
def patched_model_mesh_sr_with_authentication(
    admin_client: DynamicClient,
    http_s3_ovms_model_mesh_serving_runtime: ServingRuntime,
) -> Generator[None, None, None]:
    with ResourceEditor(
        patches={
            http_s3_ovms_model_mesh_serving_runtime: {
                "metadata": {
                    "annotations": {"enable-auth": "true"},
                }
            }
        }
    ):
        yield<|MERGE_RESOLUTION|>--- conflicted
+++ resolved
@@ -1,9 +1,5 @@
-<<<<<<< HEAD
-=======
-import shlex
 from typing import Any, Generator
 
->>>>>>> f87b5bc4
 import pytest
 from kubernetes.dynamic import DynamicClient
 from ocp_resources.resource import ResourceEditor
@@ -22,13 +18,8 @@
 def model_mesh_view_role(
     admin_client: DynamicClient,
     http_s3_openvino_model_mesh_inference_service: ServingRuntime,
-<<<<<<< HEAD
-) -> Role:
+) -> Generator[Role, Any, Any]:
     with create_resource_view_role(
-=======
-) -> Generator[Role, Any, Any]:
-    with create_isvc_view_role(
->>>>>>> f87b5bc4
         client=admin_client,
         resource=http_s3_openvino_model_mesh_inference_service,
         name=f"{http_s3_openvino_model_mesh_inference_service.name}-view",
