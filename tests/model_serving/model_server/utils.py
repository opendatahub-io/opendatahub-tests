--- conflicted
+++ resolved
@@ -42,12 +42,7 @@
     resources: Optional[dict[str, Any]] = None,
     volumes: Optional[dict[str, Any]] = None,
     volumes_mounts: Optional[dict[str, Any]] = None,
-<<<<<<< HEAD
-    autoscaler_mode: Optional[str] = None,
-    multi_node_worker_spec: Optional[dict[str, int]] = None,
-=======
     model_version: Optional[str] = None,
->>>>>>> f051a63f
 ) -> Generator[InferenceService, Any, Any]:
     labels: Dict[str, str] = {}
     predictor_dict: Dict[str, Any] = {
@@ -80,7 +75,6 @@
         predictor_dict["model"]["volumeMounts"] = volumes_mounts
     if volumes:
         predictor_dict["volumes"] = volumes
-
     annotations = {"serving.kserve.io/deploymentMode": deployment_mode}
 
     if deployment_mode == KServeDeploymentType.SERVERLESS:
@@ -106,12 +100,6 @@
 
     if deployment_mode == KServeDeploymentType.SERVERLESS and external_route is False:
         labels["networking.knative.dev/visibility"] = "cluster-local"
-
-    if autoscaler_mode:
-        annotations["serving.kserve.io/autoscalerClass"] = autoscaler_mode
-
-    if multi_node_worker_spec is not None:
-        predictor_dict["workerSpec"] = multi_node_worker_spec
 
     with InferenceService(
         client=client,
