from __future__ import annotations

import json
import re
from concurrent.futures import ThreadPoolExecutor, as_completed
from string import Template
from typing import Any, Optional

from ocp_resources.inference_service import InferenceService
from simple_logger.logger import get_logger

<<<<<<< HEAD
from utilities.constants import (
    Annotations,
    KServeDeploymentType,
    Labels,
)
from utilities.exceptions import (
    FailedPodsError,
    InferenceResponseError,
    InvalidStorageArgumentError,
)
from utilities.inference_utils import UserInference
from utilities.infra import (
    get_inference_serving_runtime,
    get_pods_by_isvc_label,
    wait_for_inference_deployment_replicas,
)
from utilities.jira import is_jira_open
=======
from utilities.constants import KServeDeploymentType
from utilities.exceptions import (
    InferenceResponseError,
)
from utilities.inference_utils import UserInference
>>>>>>> 438ab37a

LOGGER = get_logger(name=__name__)


<<<<<<< HEAD
def verify_no_failed_pods(client: DynamicClient, isvc: InferenceService, runtime_name: str | None) -> None:
    failed_pods: dict[str, Any] = {}

    LOGGER.info("Verifying no failed pods")
    for pods in TimeoutSampler(
        wait_timeout=5 * 60,
        sleep=10,
        func=get_pods_by_isvc_label,
        client=client,
        isvc=isvc,
        runtime_name=runtime_name,
    ):
        if pods:
            if all([pod.instance.status.phase == pod.Status.RUNNING for pod in pods]):
                return

            for pod in pods:
                pod_status = pod.instance.status
                if pod_status.containerStatuses:
                    for container_status in pod_status.containerStatuses:
                        if (state := container_status.state.waiting) and state.reason == pod.Status.IMAGE_PULL_BACK_OFF:
                            failed_pods[pod.name] = pod_status

                if init_container_status := pod_status.initContainerStatuses:
                    if container_terminated := init_container_status[0].lastState.terminated:
                        if container_terminated.reason == "Error":
                            failed_pods[pod.name] = pod_status

                elif pod_status.phase in (
                    pod.Status.CRASH_LOOPBACK_OFF,
                    pod.Status.FAILED,
                    pod.Status.IMAGE_PULL_BACK_OFF,
                    pod.Status.ERR_IMAGE_PULL,
                ):
                    failed_pods[pod.name] = pod_status

            if failed_pods:
                raise FailedPodsError(pods=failed_pods)


@contextmanager
def create_isvc(
    client: DynamicClient,
    name: str,
    namespace: str,
    deployment_mode: str,
    model_format: str,
    runtime: str,
    storage_uri: Optional[str] = None,
    storage_key: Optional[str] = None,
    storage_path: Optional[str] = None,
    wait: bool = True,
    enable_auth: bool = False,
    external_route: Optional[bool] = None,
    model_service_account: Optional[str] = "",
    min_replicas: Optional[int] = None,
    argument: Optional[list[str]] = None,
    resources: Optional[dict[str, Any]] = None,
    volumes: Optional[dict[str, Any]] = None,
    volumes_mounts: Optional[dict[str, Any]] = None,
    model_version: Optional[str] = None,
    wait_for_predictor_pods: bool = True,
    autoscaler_mode: Optional[str] = None,
    multi_node_worker_spec: Optional[dict[str, int]] = None,
) -> Generator[InferenceService, Any, Any]:
    labels: Dict[str, str] = {}
    predictor_dict: Dict[str, Any] = {
        "minReplicas": min_replicas,
        "model": {
            "modelFormat": {"name": model_format},
            "version": "1",
            "runtime": runtime,
        },
    }

    if model_version:
        predictor_dict["model"]["modelFormat"]["version"] = model_version

    _check_storage_arguments(storage_uri=storage_uri, storage_key=storage_key, storage_path=storage_path)
    if storage_uri:
        predictor_dict["model"]["storageUri"] = storage_uri
    elif storage_key:
        predictor_dict["model"]["storage"] = {"key": storage_key, "path": storage_path}
    if model_service_account:
        predictor_dict["serviceAccountName"] = model_service_account

    if min_replicas:
        predictor_dict["minReplicas"] = min_replicas
    if argument:
        predictor_dict["model"]["args"] = argument
    if resources:
        predictor_dict["model"]["resources"] = resources
    if volumes_mounts:
        predictor_dict["model"]["volumeMounts"] = volumes_mounts
    if volumes:
        predictor_dict["volumes"] = volumes

    annotations = {Annotations.KserveIo.DEPLOYMENT_MODE: deployment_mode}

    if deployment_mode == KServeDeploymentType.SERVERLESS:
        annotations.update({
            "serving.knative.openshift.io/enablePassthrough": "true",
            "sidecar.istio.io/inject": "true",
            "sidecar.istio.io/rewriteAppHTTPProbers": "true",
        })

    if enable_auth:
        # model mesh auth is set in servingruntime
        if deployment_mode == KServeDeploymentType.SERVERLESS:
            annotations[Annotations.KserveAuth.SECURITY] = "true"
        elif deployment_mode == KServeDeploymentType.RAW_DEPLOYMENT:
            labels[Labels.KserveAuth.SECURITY] = "true"

    # default to True if deployment_mode is Serverless (default behavior of Serverless) if was not provided by the user
    # model mesh external route is set in servingruntime
    if external_route is None and deployment_mode == KServeDeploymentType.SERVERLESS:
        external_route = True

    if external_route and deployment_mode == KServeDeploymentType.RAW_DEPLOYMENT:
        labels["networking.kserve.io/visibility"] = "exposed"

    if deployment_mode == KServeDeploymentType.SERVERLESS and external_route is False:
        labels["networking.knative.dev/visibility"] = "cluster-local"

    if autoscaler_mode:
        annotations["serving.kserve.io/autoscalerClass"] = autoscaler_mode

    if multi_node_worker_spec is not None:
        predictor_dict["workerSpec"] = multi_node_worker_spec

    with InferenceService(
        client=client,
        name=name,
        namespace=namespace,
        annotations=annotations,
        predictor=predictor_dict,
        label=labels,
    ) as inference_service:
        if wait_for_predictor_pods:
            verify_no_failed_pods(client=client, isvc=inference_service, runtime_name=runtime)
            wait_for_inference_deployment_replicas(client=client, isvc=inference_service, runtime_name=runtime)

        if wait:
            # Modelmesh 2nd server in the ns will fail to be Ready; isvc needs to be re-applied
            if is_jira_open(jira_id="RHOAIENG-13636") and deployment_mode == KServeDeploymentType.MODEL_MESH:
                for isvc in InferenceService.get(dyn_client=client, namespace=namespace):
                    _runtime = get_inference_serving_runtime(isvc=isvc)
                    isvc_annotations = isvc.instance.metadata.annotations
                    if (
                        _runtime.name != runtime
                        and isvc_annotations
                        and isvc_annotations.get(Annotations.KserveIo.DEPLOYMENT_MODE)
                        == KServeDeploymentType.MODEL_MESH
                    ):
                        LOGGER.warning(
                            "Bug RHOAIENG-13636 - re-creating isvc if there's already a modelmesh isvc in the namespace"
                        )
                        inference_service.clean_up()
                        inference_service.deploy()

                        break

            inference_service.wait_for_condition(
                condition=inference_service.Condition.READY,
                status=inference_service.Condition.Status.TRUE,
                timeout=15 * 60,
            )

        yield inference_service


def _check_storage_arguments(
    storage_uri: Optional[str],
    storage_key: Optional[str],
    storage_path: Optional[str],
) -> None:
    if (storage_uri and storage_path) or (not storage_uri and not storage_key) or (storage_key and not storage_path):
        raise InvalidStorageArgumentError(storage_uri=storage_uri, storage_key=storage_key, storage_path=storage_path)


=======
>>>>>>> 438ab37a
def verify_inference_response(
    inference_service: InferenceService,
    inference_config: dict[str, Any],
    inference_type: str,
    protocol: str,
    model_name: Optional[str] = None,
    inference_input: Optional[Any] = None,
    use_default_query: bool = False,
    expected_response_text: Optional[str] = None,
    insecure: bool = False,
    token: Optional[str] = None,
    authorized_user: Optional[bool] = None,
) -> None:
    """
    Verify the inference response.

    Args:
        inference_service (InferenceService): Inference service.
        inference_config (dict[str, Any]): Inference config.
        inference_type (str): Inference type.
        protocol (str): Protocol.
        model_name (str): Model name.
        inference_input (Any): Inference input.
        use_default_query (bool): Use default query or not.
        expected_response_text (str): Expected response text.
        insecure (bool): Insecure mode.
        token (str): Token.
        authorized_user (bool): Authorized user.

    Raises:
        InvalidInferenceResponseError: If inference response is invalid.
        ValidationError: If inference response is invalid.

    """
    model_name = model_name or inference_service.name

    inference = UserInference(
        inference_service=inference_service,
        inference_config=inference_config,
        inference_type=inference_type,
        protocol=protocol,
    )

    res = inference.run_inference_flow(
        model_name=model_name,
        inference_input=inference_input,
        use_default_query=use_default_query,
        token=token,
        insecure=insecure,
    )

    if authorized_user is False:
        auth_header = "x-ext-auth-reason"

        if auth_reason := re.search(rf"{auth_header}: (.*)", res["output"], re.MULTILINE):
            reason = auth_reason.group(1).lower()

            if token:
                assert re.search(r"not (?:authenticated|authorized)", reason)

            else:
                assert "credential not found" in reason

        elif inference.deployment_mode == KServeDeploymentType.MODEL_MESH:
            reason = "Forbidden"
            assert reason in res["output"], f"{reason} not found in output:\n{res['output']}"

        else:
            raise ValueError(f"Auth header {auth_header} not found in response. Response: {res['output']}")

    else:
        use_regex = False

        if use_default_query:
            expected_response_text_config: dict[str, Any] = inference.inference_config.get("default_query_model", {})
            use_regex = expected_response_text_config.get("use_regex", False)

            if not expected_response_text_config:
                raise ValueError(
                    f"Missing default_query_model config for inference {inference_config}. "
                    f"Config: {expected_response_text_config}"
                )

            if inference.inference_config.get("support_multi_default_queries"):
                query_config = expected_response_text_config.get(inference_type)
                if not query_config:
                    raise ValueError(
                        f"Missing default_query_model config for inference {inference_config}. "
                        f"Config: {expected_response_text_config}"
                    )
                expected_response_text = query_config.get("query_output", "")
                use_regex = query_config.get("use_regex", False)

            else:
                expected_response_text = expected_response_text_config.get("query_output")

            if not expected_response_text:
                raise ValueError(f"Missing response text key for inference {inference_config}")

            if isinstance(expected_response_text, str):
                expected_response_text = Template(expected_response_text).safe_substitute(model_name=model_name)

            elif isinstance(expected_response_text, dict):
                expected_response_text = Template(expected_response_text.get("response_output")).safe_substitute(
                    model_name=model_name
                )

        if inference.inference_response_text_key_name:
            if inference_type == inference.STREAMING:
                if output := re.findall(
                    rf"{inference.inference_response_text_key_name}\": \"(.*)\"",
                    res[inference.inference_response_key_name],
                    re.MULTILINE,
                ):
                    assert "".join(output) == expected_response_text

            elif inference_type == inference.INFER or use_regex:
                formatted_res = json.dumps(res[inference.inference_response_text_key_name]).replace(" ", "")
                if use_regex:
                    assert re.search(expected_response_text, formatted_res)  # type: ignore[arg-type]  # noqa: E501

                else:
                    assert (
                        json.dumps(res[inference.inference_response_key_name]).replace(" ", "")
                        == expected_response_text
                    )

            else:
                response = res[inference.inference_response_key_name]
                if isinstance(response, list):
                    response = response[0]

                assert response[inference.inference_response_text_key_name] == expected_response_text

        else:
            raise InferenceResponseError(f"Inference response output not found in response. Response: {res}")


def run_inference_multiple_times(
    isvc: InferenceService,
    inference_config: dict[str, Any],
    inference_type: str,
    protocol: str,
    model_name: str,
    iterations: int,
    run_in_parallel: bool = False,
) -> None:
    """
    Run inference multiple times.

    Args:
        isvc (InferenceService): Inference service.
        inference_config (dict[str, Any]): Inference config.
        inference_type (str): Inference type.
        protocol (str): Protocol.
        model_name (str): Model name.
        iterations (int): Number of iterations.
        run_in_parallel (bool, optional): Run inference in parallel.

    """
    futures = []

    with ThreadPoolExecutor() as executor:
        for iteration in range(iterations):
            infer_kwargs = {
                "inference_service": isvc,
                "inference_config": inference_config,
                "inference_type": inference_type,
                "protocol": protocol,
                "model_name": model_name,
                "use_default_query": True,
            }

            if run_in_parallel:
                futures.append(executor.submit(verify_inference_response, **infer_kwargs))
            else:
                verify_inference_response(**infer_kwargs)

        if futures:
            for result in as_completed(futures):
                _exception = result.exception()
                if _exception:
                    LOGGER.error(f"Failed to run inference. Error: {_exception}")<|MERGE_RESOLUTION|>--- conflicted
+++ resolved
@@ -9,218 +9,15 @@
 from ocp_resources.inference_service import InferenceService
 from simple_logger.logger import get_logger
 
-<<<<<<< HEAD
-from utilities.constants import (
-    Annotations,
-    KServeDeploymentType,
-    Labels,
-)
-from utilities.exceptions import (
-    FailedPodsError,
-    InferenceResponseError,
-    InvalidStorageArgumentError,
-)
-from utilities.inference_utils import UserInference
-from utilities.infra import (
-    get_inference_serving_runtime,
-    get_pods_by_isvc_label,
-    wait_for_inference_deployment_replicas,
-)
-from utilities.jira import is_jira_open
-=======
 from utilities.constants import KServeDeploymentType
 from utilities.exceptions import (
     InferenceResponseError,
 )
 from utilities.inference_utils import UserInference
->>>>>>> 438ab37a
 
 LOGGER = get_logger(name=__name__)
 
 
-<<<<<<< HEAD
-def verify_no_failed_pods(client: DynamicClient, isvc: InferenceService, runtime_name: str | None) -> None:
-    failed_pods: dict[str, Any] = {}
-
-    LOGGER.info("Verifying no failed pods")
-    for pods in TimeoutSampler(
-        wait_timeout=5 * 60,
-        sleep=10,
-        func=get_pods_by_isvc_label,
-        client=client,
-        isvc=isvc,
-        runtime_name=runtime_name,
-    ):
-        if pods:
-            if all([pod.instance.status.phase == pod.Status.RUNNING for pod in pods]):
-                return
-
-            for pod in pods:
-                pod_status = pod.instance.status
-                if pod_status.containerStatuses:
-                    for container_status in pod_status.containerStatuses:
-                        if (state := container_status.state.waiting) and state.reason == pod.Status.IMAGE_PULL_BACK_OFF:
-                            failed_pods[pod.name] = pod_status
-
-                if init_container_status := pod_status.initContainerStatuses:
-                    if container_terminated := init_container_status[0].lastState.terminated:
-                        if container_terminated.reason == "Error":
-                            failed_pods[pod.name] = pod_status
-
-                elif pod_status.phase in (
-                    pod.Status.CRASH_LOOPBACK_OFF,
-                    pod.Status.FAILED,
-                    pod.Status.IMAGE_PULL_BACK_OFF,
-                    pod.Status.ERR_IMAGE_PULL,
-                ):
-                    failed_pods[pod.name] = pod_status
-
-            if failed_pods:
-                raise FailedPodsError(pods=failed_pods)
-
-
-@contextmanager
-def create_isvc(
-    client: DynamicClient,
-    name: str,
-    namespace: str,
-    deployment_mode: str,
-    model_format: str,
-    runtime: str,
-    storage_uri: Optional[str] = None,
-    storage_key: Optional[str] = None,
-    storage_path: Optional[str] = None,
-    wait: bool = True,
-    enable_auth: bool = False,
-    external_route: Optional[bool] = None,
-    model_service_account: Optional[str] = "",
-    min_replicas: Optional[int] = None,
-    argument: Optional[list[str]] = None,
-    resources: Optional[dict[str, Any]] = None,
-    volumes: Optional[dict[str, Any]] = None,
-    volumes_mounts: Optional[dict[str, Any]] = None,
-    model_version: Optional[str] = None,
-    wait_for_predictor_pods: bool = True,
-    autoscaler_mode: Optional[str] = None,
-    multi_node_worker_spec: Optional[dict[str, int]] = None,
-) -> Generator[InferenceService, Any, Any]:
-    labels: Dict[str, str] = {}
-    predictor_dict: Dict[str, Any] = {
-        "minReplicas": min_replicas,
-        "model": {
-            "modelFormat": {"name": model_format},
-            "version": "1",
-            "runtime": runtime,
-        },
-    }
-
-    if model_version:
-        predictor_dict["model"]["modelFormat"]["version"] = model_version
-
-    _check_storage_arguments(storage_uri=storage_uri, storage_key=storage_key, storage_path=storage_path)
-    if storage_uri:
-        predictor_dict["model"]["storageUri"] = storage_uri
-    elif storage_key:
-        predictor_dict["model"]["storage"] = {"key": storage_key, "path": storage_path}
-    if model_service_account:
-        predictor_dict["serviceAccountName"] = model_service_account
-
-    if min_replicas:
-        predictor_dict["minReplicas"] = min_replicas
-    if argument:
-        predictor_dict["model"]["args"] = argument
-    if resources:
-        predictor_dict["model"]["resources"] = resources
-    if volumes_mounts:
-        predictor_dict["model"]["volumeMounts"] = volumes_mounts
-    if volumes:
-        predictor_dict["volumes"] = volumes
-
-    annotations = {Annotations.KserveIo.DEPLOYMENT_MODE: deployment_mode}
-
-    if deployment_mode == KServeDeploymentType.SERVERLESS:
-        annotations.update({
-            "serving.knative.openshift.io/enablePassthrough": "true",
-            "sidecar.istio.io/inject": "true",
-            "sidecar.istio.io/rewriteAppHTTPProbers": "true",
-        })
-
-    if enable_auth:
-        # model mesh auth is set in servingruntime
-        if deployment_mode == KServeDeploymentType.SERVERLESS:
-            annotations[Annotations.KserveAuth.SECURITY] = "true"
-        elif deployment_mode == KServeDeploymentType.RAW_DEPLOYMENT:
-            labels[Labels.KserveAuth.SECURITY] = "true"
-
-    # default to True if deployment_mode is Serverless (default behavior of Serverless) if was not provided by the user
-    # model mesh external route is set in servingruntime
-    if external_route is None and deployment_mode == KServeDeploymentType.SERVERLESS:
-        external_route = True
-
-    if external_route and deployment_mode == KServeDeploymentType.RAW_DEPLOYMENT:
-        labels["networking.kserve.io/visibility"] = "exposed"
-
-    if deployment_mode == KServeDeploymentType.SERVERLESS and external_route is False:
-        labels["networking.knative.dev/visibility"] = "cluster-local"
-
-    if autoscaler_mode:
-        annotations["serving.kserve.io/autoscalerClass"] = autoscaler_mode
-
-    if multi_node_worker_spec is not None:
-        predictor_dict["workerSpec"] = multi_node_worker_spec
-
-    with InferenceService(
-        client=client,
-        name=name,
-        namespace=namespace,
-        annotations=annotations,
-        predictor=predictor_dict,
-        label=labels,
-    ) as inference_service:
-        if wait_for_predictor_pods:
-            verify_no_failed_pods(client=client, isvc=inference_service, runtime_name=runtime)
-            wait_for_inference_deployment_replicas(client=client, isvc=inference_service, runtime_name=runtime)
-
-        if wait:
-            # Modelmesh 2nd server in the ns will fail to be Ready; isvc needs to be re-applied
-            if is_jira_open(jira_id="RHOAIENG-13636") and deployment_mode == KServeDeploymentType.MODEL_MESH:
-                for isvc in InferenceService.get(dyn_client=client, namespace=namespace):
-                    _runtime = get_inference_serving_runtime(isvc=isvc)
-                    isvc_annotations = isvc.instance.metadata.annotations
-                    if (
-                        _runtime.name != runtime
-                        and isvc_annotations
-                        and isvc_annotations.get(Annotations.KserveIo.DEPLOYMENT_MODE)
-                        == KServeDeploymentType.MODEL_MESH
-                    ):
-                        LOGGER.warning(
-                            "Bug RHOAIENG-13636 - re-creating isvc if there's already a modelmesh isvc in the namespace"
-                        )
-                        inference_service.clean_up()
-                        inference_service.deploy()
-
-                        break
-
-            inference_service.wait_for_condition(
-                condition=inference_service.Condition.READY,
-                status=inference_service.Condition.Status.TRUE,
-                timeout=15 * 60,
-            )
-
-        yield inference_service
-
-
-def _check_storage_arguments(
-    storage_uri: Optional[str],
-    storage_key: Optional[str],
-    storage_path: Optional[str],
-) -> None:
-    if (storage_uri and storage_path) or (not storage_uri and not storage_key) or (storage_key and not storage_path):
-        raise InvalidStorageArgumentError(storage_uri=storage_uri, storage_key=storage_key, storage_path=storage_path)
-
-
-=======
->>>>>>> 438ab37a
 def verify_inference_response(
     inference_service: InferenceService,
     inference_config: dict[str, Any],
