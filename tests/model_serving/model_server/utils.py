import base64
from contextlib import contextmanager
from typing import Any, Dict, Generator, List, Optional

from kubernetes.dynamic import DynamicClient
from ocp_resources.inference_service import InferenceService
from ocp_resources.pod import Pod
from kubernetes.dynamic.exceptions import ResourceNotFoundError
from ocp_resources.service import Service

from tests.model_serving.model_server.private_endpoint.utils import (
    InvalidStorageArgument,
)
from utilities.constants import KServeDeploymentType


@contextmanager
def create_isvc(
    client: DynamicClient,
    name: str,
    namespace: str,
    deployment_mode: str,
    model_format: str,
    runtime: str,
    storage_uri: Optional[str] = None,
    storage_key: Optional[str] = None,
    storage_path: Optional[str] = None,
    wait: bool = True,
    enable_auth: bool = False,
    external_route: Optional[bool] = None,
    model_service_account: Optional[str] = "",
    min_replicas: Optional[int] = None,
    argument: Optional[list[str]] = None,
    resources: Optional[dict[str, Any]] = None,
    volumes: Optional[dict[str, Any]] = None,
    volumes_mounts: Optional[dict[str, Any]] = None,
    model_version: Optional[str] = None,
) -> Generator[InferenceService, Any, Any]:
    labels: Dict[str, str] = {}
    predictor_dict: Dict[str, Any] = {
        "minReplicas": min_replicas,
        "model": {
            "modelFormat": {"name": model_format},
            "version": "1",
            "runtime": runtime,
        },
    }

    if model_version:
        predictor_dict["model"]["modelFormat"]["version"] = model_version

    _check_storage_arguments(storage_uri, storage_key, storage_path)
    if storage_uri:
        predictor_dict["model"]["storageUri"] = storage_uri
    elif storage_key:
        predictor_dict["model"]["storage"] = {"key": storage_key, "path": storage_path}
    if model_service_account:
        predictor_dict["serviceAccountName"] = model_service_account

    if min_replicas:
        predictor_dict["minReplicas"] = min_replicas
    if argument:
        predictor_dict["model"]["args"] = argument
    if resources:
        predictor_dict["model"]["resources"] = resources
    if volumes_mounts:
        predictor_dict["model"]["volumeMounts"] = volumes_mounts
    if volumes:
        predictor_dict["volumes"] = volumes
    annotations = {"serving.kserve.io/deploymentMode": deployment_mode}

    if deployment_mode == KServeDeploymentType.SERVERLESS:
        annotations.update({
            "serving.knative.openshift.io/enablePassthrough": "true",
            "sidecar.istio.io/inject": "true",
            "sidecar.istio.io/rewriteAppHTTPProbers": "true",
        })

    if enable_auth:
        # TODO: add modelmesh support
        if deployment_mode == KServeDeploymentType.SERVERLESS:
            annotations["security.opendatahub.io/enable-auth"] = "true"
        elif deployment_mode == KServeDeploymentType.RAW_DEPLOYMENT:
            labels["security.openshift.io/enable-authentication"] = "true"
<<<<<<< HEAD

    # default to True if deployment_mode is Serverless (default behavior of Serverless) if was not provided by the user
    if external_route is None and deployment_mode == KServeDeploymentType.SERVERLESS:
        external_route = True

    if external_route and deployment_mode == KServeDeploymentType.RAW_DEPLOYMENT:
        labels["networking.kserve.io/visibility"] = "exposed"

=======

    # default to True if deployment_mode is Serverless (default behavior of Serverless) if was not provided by the user
    if external_route is None and deployment_mode == KServeDeploymentType.SERVERLESS:
        external_route = True

    if external_route and deployment_mode == KServeDeploymentType.RAW_DEPLOYMENT:
        labels["networking.kserve.io/visibility"] = "exposed"

>>>>>>> 4ba3d9b5
    if deployment_mode == KServeDeploymentType.SERVERLESS and external_route is False:
        labels["networking.knative.dev/visibility"] = "cluster-local"

    with InferenceService(
        client=client,
        name=name,
        namespace=namespace,
        annotations=annotations,
        predictor=predictor_dict,
        label=labels,
    ) as inference_service:
        if wait:
            inference_service.wait_for_condition(
                condition=inference_service.Condition.READY,
                status=inference_service.Condition.Status.TRUE,
                timeout=10 * 60,
            )
        yield inference_service


def _check_storage_arguments(
    storage_uri: Optional[str],
    storage_key: Optional[str],
    storage_path: Optional[str],
) -> None:
    if (storage_uri and storage_path) or (not storage_uri and not storage_key) or (storage_key and not storage_path):
        raise InvalidStorageArgument(storage_uri, storage_key, storage_path)


def b64_encoded_string(string_to_encode: str) -> str:
    """Returns openshift compliant base64 encoding of a string

    encodes the input string to bytes-like, encodes the bytes-like to base 64,
    decodes the b64 to a string and returns it. This is needed for openshift
    resources expecting b64 encoded values in the yaml.

    Args:
        string_to_encode: The string to encode in base64

    Returns:
        A base64 encoded string that is compliant with openshift's yaml format
    """
    return base64.b64encode(string_to_encode.encode()).decode()


def get_pods_by_isvc_label(client: DynamicClient, isvc: InferenceService) -> List[Pod]:
    """
    Args:
        client (DynamicClient): OCP Client to use.
        isvc (InferenceService):InferenceService object.

    Returns:
        list[Pod]: A list of all matching pods

    Raises:
        ResourceNotFoundError: if no pods are found.
    """
    if pods := [
        pod
        for pod in Pod.get(
            dyn_client=client,
            namespace=isvc.namespace,
            label_selector=f"{isvc.ApiGroup.SERVING_KSERVE_IO}/inferenceservice={isvc.name}",
        )
    ]:
        return pods

    raise ResourceNotFoundError(f"{isvc.name} has no pods")


def get_services_by_isvc_label(client: DynamicClient, isvc: InferenceService) -> List[Service]:
    """
    Args:
        client (DynamicClient): OCP Client to use.
        isvc (InferenceService):InferenceService object.

    Returns:
        list[Service]: A list of all matching pods

    Raises:
        ResourceNotFoundError: if no pods are found.
    """
    if svcs := [
        svc
        for svc in Service.get(
            dyn_client=client,
            namespace=isvc.namespace,
            label_selector=f"{isvc.ApiGroup.SERVING_KSERVE_IO}/inferenceservice={isvc.name}",
        )
    ]:
        return svcs

    raise ResourceNotFoundError(f"{isvc.name} has no services")<|MERGE_RESOLUTION|>--- conflicted
+++ resolved
@@ -82,7 +82,6 @@
             annotations["security.opendatahub.io/enable-auth"] = "true"
         elif deployment_mode == KServeDeploymentType.RAW_DEPLOYMENT:
             labels["security.openshift.io/enable-authentication"] = "true"
-<<<<<<< HEAD
 
     # default to True if deployment_mode is Serverless (default behavior of Serverless) if was not provided by the user
     if external_route is None and deployment_mode == KServeDeploymentType.SERVERLESS:
@@ -91,16 +90,6 @@
     if external_route and deployment_mode == KServeDeploymentType.RAW_DEPLOYMENT:
         labels["networking.kserve.io/visibility"] = "exposed"
 
-=======
-
-    # default to True if deployment_mode is Serverless (default behavior of Serverless) if was not provided by the user
-    if external_route is None and deployment_mode == KServeDeploymentType.SERVERLESS:
-        external_route = True
-
-    if external_route and deployment_mode == KServeDeploymentType.RAW_DEPLOYMENT:
-        labels["networking.kserve.io/visibility"] = "exposed"
-
->>>>>>> 4ba3d9b5
     if deployment_mode == KServeDeploymentType.SERVERLESS and external_route is False:
         labels["networking.knative.dev/visibility"] = "cluster-local"
 
