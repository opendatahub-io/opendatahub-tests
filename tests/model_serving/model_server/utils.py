--- conflicted
+++ resolved
@@ -43,12 +43,9 @@
     volumes: Optional[dict[str, Any]] = None,
     volumes_mounts: Optional[dict[str, Any]] = None,
     model_version: Optional[str] = None,
-<<<<<<< HEAD
+    wait_for_predictor_pods: bool = True,
     autoscaler_mode: Optional[str] = None,
     multi_node_worker_spec: Optional[dict[str, int]] = None,
-=======
-    wait_for_predictor_pods: bool = True,
->>>>>>> 0183c302
 ) -> Generator[InferenceService, Any, Any]:
     labels: Dict[str, str] = {}
     predictor_dict: Dict[str, Any] = {
