import shlex
from typing import Any, Generator

import pytest
from _pytest.fixtures import FixtureRequest
from kubernetes.dynamic import DynamicClient
from ocp_resources.inference_service import InferenceService
from ocp_resources.namespace import Namespace
from ocp_resources.resource import ResourceEditor
from ocp_resources.role_binding import RoleBinding
from ocp_resources.role import Role
from ocp_resources.secret import Secret
from ocp_resources.service_account import ServiceAccount
from ocp_resources.authorino import Authorino
from ocp_resources.serving_runtime import ServingRuntime
from pyhelper_utils.shell import run_command
from pytest_testconfig import config as py_config

from utilities.infra import create_isvc_view_role, create_ns, get_pods_by_isvc_label, s3_endpoint_secret
from tests.model_serving.model_server.utils import create_isvc
from utilities.constants import (
    KServeDeploymentType,
    ModelFormat,
    Protocols,
    ModelInferenceRuntime,
    RuntimeTemplates,
)
from utilities.serving_runtime import ServingRuntimeFromTemplate


@pytest.fixture(scope="session")
def skip_if_no_authorino_operator(admin_client: DynamicClient):
    name = "authorino"
    if not Authorino(
        client=admin_client,
        name=name,
        namespace=f"{py_config['applications_namespace']}-auth-provider",
    ).exists:
        pytest.skip(f"{name} operator is missing from the cluster")


# GRPC model serving
@pytest.fixture(scope="class")
def grpc_model_service_account(admin_client: DynamicClient, models_endpoint_s3_secret: Secret) -> ServiceAccount:
    with ServiceAccount(
        client=admin_client,
        namespace=models_endpoint_s3_secret.namespace,
        name=f"{Protocols.GRPC}-models-bucket-sa",
        secrets=[{"name": models_endpoint_s3_secret.name}],
    ) as sa:
        yield sa


@pytest.fixture(scope="class")
def grpc_s3_caikit_serving_runtime(
    admin_client: DynamicClient,
    model_namespace: Namespace,
) -> ServingRuntime:
    with ServingRuntimeFromTemplate(
        client=admin_client,
        name=f"{Protocols.GRPC}-{ModelInferenceRuntime.CAIKIT_TGIS_RUNTIME}",
        namespace=model_namespace.name,
        template_name=RuntimeTemplates.CAIKIT_TGIS_SERVING,
        multi_model=False,
        enable_http=False,
        enable_grpc=True,
    ) as model_runtime:
        yield model_runtime


@pytest.fixture(scope="class")
def grpc_s3_inference_service(
    admin_client: DynamicClient,
    model_namespace: Namespace,
    grpc_s3_caikit_serving_runtime: ServingRuntime,
    s3_models_storage_uri: str,
    grpc_model_service_account: ServiceAccount,
) -> InferenceService:
    with create_isvc(
        client=admin_client,
        name=f"{Protocols.GRPC}-{ModelFormat.CAIKIT}",
        namespace=model_namespace.name,
        runtime=grpc_s3_caikit_serving_runtime.name,
        storage_uri=s3_models_storage_uri,
        model_format=grpc_s3_caikit_serving_runtime.instance.spec.supportedModelFormats[0].name,
        deployment_mode=KServeDeploymentType.SERVERLESS,
        model_service_account=grpc_model_service_account.name,
        enable_auth=True,
    ) as isvc:
        yield isvc


@pytest.fixture(scope="class")
def http_view_role(
    admin_client: DynamicClient,
    http_s3_caikit_serverless_inference_service_auth_enabled: InferenceService,
) -> Role:
    with create_isvc_view_role(
        client=admin_client,
        isvc=http_s3_caikit_serverless_inference_service_auth_enabled,
        name=f"{http_s3_caikit_serverless_inference_service_auth_enabled.name}-view",
        resource_names=[http_s3_caikit_serverless_inference_service_auth_enabled.name],
    ) as role:
        yield role


@pytest.fixture(scope="class")
def http_role_binding(
    admin_client: DynamicClient,
    http_view_role: Role,
<<<<<<< HEAD
    http_model_service_account: ServiceAccount,
    http_s3_caikit_serverless_inference_service_auth_enabled: InferenceService,
=======
    model_service_account: ServiceAccount,
    http_s3_caikit_serverless_inference_service: InferenceService,
>>>>>>> c7bd165e
) -> RoleBinding:
    with RoleBinding(
        client=admin_client,
        namespace=model_service_account.namespace,
        name=f"{Protocols.HTTP}-{model_service_account.name}-view",
        role_ref_name=http_view_role.name,
        role_ref_kind=http_view_role.kind,
        subjects_kind=model_service_account.kind,
        subjects_name=model_service_account.name,
    ) as rb:
        yield rb


@pytest.fixture(scope="class")
def http_inference_token(model_service_account: ServiceAccount, http_role_binding: RoleBinding) -> str:
    return run_command(
        command=shlex.split(f"oc create token -n {model_service_account.namespace} {model_service_account.name}")
    )[1].strip()


@pytest.fixture()
def patched_remove_authentication_isvc(
    admin_client: DynamicClient,
    http_s3_caikit_serverless_inference_service_auth_enabled: InferenceService,
) -> InferenceService:
    with ResourceEditor(
        patches={
            http_s3_caikit_serverless_inference_service_auth_enabled: {
                "metadata": {
                    "annotations": {"security.opendatahub.io/enable-auth": "false"},
                }
            }
        }
    ):
        predictor_pod = get_pods_by_isvc_label(
            client=admin_client,
            isvc=http_s3_caikit_serverless_inference_service_auth_enabled,
        )[0]
        predictor_pod.wait_deleted()

        yield http_s3_caikit_serverless_inference_service_auth_enabled


@pytest.fixture(scope="class")
def grpc_view_role(admin_client: DynamicClient, grpc_s3_inference_service: InferenceService) -> Role:
    with create_isvc_view_role(
        client=admin_client,
        isvc=grpc_s3_inference_service,
        name=f"{grpc_s3_inference_service.name}-view",
        resource_names=[grpc_s3_inference_service.name],
    ) as role:
        yield role


@pytest.fixture(scope="class")
def grpc_role_binding(
    admin_client: DynamicClient,
    grpc_view_role: Role,
    grpc_model_service_account: ServiceAccount,
    grpc_s3_inference_service: InferenceService,
) -> RoleBinding:
    with RoleBinding(
        client=admin_client,
        namespace=grpc_model_service_account.namespace,
        name=f"{Protocols.GRPC}-{grpc_model_service_account.name}-view",
        role_ref_name=grpc_view_role.name,
        role_ref_kind=grpc_view_role.kind,
        subjects_kind=grpc_model_service_account.kind,
        subjects_name=grpc_model_service_account.name,
    ) as rb:
        yield rb


@pytest.fixture(scope="class")
def grpc_inference_token(grpc_model_service_account: ServiceAccount, grpc_role_binding: RoleBinding) -> str:
    return run_command(
        command=shlex.split(
            f"oc create token -n {grpc_model_service_account.namespace} {grpc_model_service_account.name}"
        )
    )[1].strip()


<<<<<<< HEAD
=======
@pytest.fixture(scope="class")
def http_s3_caikit_serverless_inference_service(
    request: FixtureRequest,
    admin_client: DynamicClient,
    model_namespace: Namespace,
    http_s3_caikit_tgis_serving_runtime: ServingRuntime,
    s3_models_storage_uri: str,
    model_service_account: ServiceAccount,
) -> InferenceService:
    with create_isvc(
        client=admin_client,
        name=f"{Protocols.HTTP}-{ModelFormat.CAIKIT}",
        namespace=model_namespace.name,
        runtime=http_s3_caikit_tgis_serving_runtime.name,
        storage_uri=s3_models_storage_uri,
        model_format=http_s3_caikit_tgis_serving_runtime.instance.spec.supportedModelFormats[0].name,
        deployment_mode=KServeDeploymentType.SERVERLESS,
        model_service_account=model_service_account.name,
        enable_auth=True,
    ) as isvc:
        yield isvc


>>>>>>> c7bd165e
# Unprivileged user tests
@pytest.fixture(scope="class")
def unprivileged_model_namespace(
    request: FixtureRequest, unprivileged_client: DynamicClient
) -> Generator[Namespace, Any, Any]:
    with create_ns(unprivileged_client=unprivileged_client, name=request.param["name"]) as ns:
        yield ns


@pytest.fixture(scope="class")
def unprivileged_s3_caikit_serving_runtime(
    admin_client: DynamicClient,
    unprivileged_client: DynamicClient,
    unprivileged_model_namespace: Namespace,
) -> ServingRuntime:
    with ServingRuntimeFromTemplate(
        client=admin_client,
        unprivileged_client=unprivileged_client,
        name=f"{Protocols.HTTP}-{ModelInferenceRuntime.CAIKIT_TGIS_RUNTIME}",
        namespace=unprivileged_model_namespace.name,
        template_name=RuntimeTemplates.CAIKIT_TGIS_SERVING,
        multi_model=False,
        enable_http=True,
        enable_grpc=False,
    ) as model_runtime:
        yield model_runtime


@pytest.fixture(scope="class")
def unprivileged_models_endpoint_s3_secret(
    unprivileged_client: DynamicClient,
    unprivileged_model_namespace: Namespace,
    aws_access_key_id: str,
    aws_secret_access_key: str,
    models_s3_bucket_name: str,
    models_s3_bucket_region: str,
    models_s3_bucket_endpoint: str,
) -> Secret:
    with s3_endpoint_secret(
        admin_client=unprivileged_client,
        name="models-bucket-secret",
        namespace=unprivileged_model_namespace.name,
        aws_access_key=aws_access_key_id,
        aws_secret_access_key=aws_secret_access_key,
        aws_s3_region=models_s3_bucket_region,
        aws_s3_bucket=models_s3_bucket_name,
        aws_s3_endpoint=models_s3_bucket_endpoint,
    ) as secret:
        yield secret


@pytest.fixture(scope="class")
def unprivileged_model_service_account(
    unprivileged_client: DynamicClient, unprivileged_models_endpoint_s3_secret: Secret
) -> ServiceAccount:
    with ServiceAccount(
        client=unprivileged_client,
        namespace=unprivileged_models_endpoint_s3_secret.namespace,
        name=f"{Protocols.HTTP}-models-bucket-sa",
        secrets=[{"name": unprivileged_models_endpoint_s3_secret.name}],
    ) as sa:
        yield sa


@pytest.fixture(scope="class")
def unprivileged_s3_caikit_serverless_inference_service(
    request: FixtureRequest,
    unprivileged_client: DynamicClient,
    unprivileged_model_namespace: Namespace,
    unprivileged_s3_caikit_serving_runtime: ServingRuntime,
    s3_models_storage_uri: str,
    unprivileged_model_service_account: ServiceAccount,
) -> InferenceService:
    with create_isvc(
        client=unprivileged_client,
        name=f"{Protocols.HTTP}-{ModelFormat.CAIKIT}",
        namespace=unprivileged_model_namespace.name,
        runtime=unprivileged_s3_caikit_serving_runtime.name,
        storage_uri=s3_models_storage_uri,
        model_format=unprivileged_s3_caikit_serving_runtime.instance.spec.supportedModelFormats[0].name,
        deployment_mode=KServeDeploymentType.SERVERLESS,
        model_service_account=unprivileged_model_service_account.name,
    ) as isvc:
        yield isvc


@pytest.fixture(scope="class")
def http_s3_caikit_tgis_serving_runtime(
    request: FixtureRequest,
    admin_client: DynamicClient,
    model_namespace: Namespace,
) -> ServingRuntime:
    with ServingRuntimeFromTemplate(
        client=admin_client,
        name=f"{Protocols.HTTP}-{ModelInferenceRuntime.CAIKIT_TGIS_RUNTIME}",
        namespace=model_namespace.name,
        template_name=RuntimeTemplates.CAIKIT_TGIS_SERVING,
        multi_model=False,
        enable_http=True,
        enable_grpc=False,
    ) as model_runtime:
        yield model_runtime<|MERGE_RESOLUTION|>--- conflicted
+++ resolved
@@ -93,13 +93,13 @@
 @pytest.fixture(scope="class")
 def http_view_role(
     admin_client: DynamicClient,
-    http_s3_caikit_serverless_inference_service_auth_enabled: InferenceService,
+    http_s3_caikit_serverless_inference_service: InferenceService,
 ) -> Role:
     with create_isvc_view_role(
         client=admin_client,
-        isvc=http_s3_caikit_serverless_inference_service_auth_enabled,
-        name=f"{http_s3_caikit_serverless_inference_service_auth_enabled.name}-view",
-        resource_names=[http_s3_caikit_serverless_inference_service_auth_enabled.name],
+        isvc=http_s3_caikit_serverless_inference_service,
+        name=f"{http_s3_caikit_serverless_inference_service.name}-view",
+        resource_names=[http_s3_caikit_serverless_inference_service.name],
     ) as role:
         yield role
 
@@ -108,13 +108,8 @@
 def http_role_binding(
     admin_client: DynamicClient,
     http_view_role: Role,
-<<<<<<< HEAD
-    http_model_service_account: ServiceAccount,
-    http_s3_caikit_serverless_inference_service_auth_enabled: InferenceService,
-=======
     model_service_account: ServiceAccount,
     http_s3_caikit_serverless_inference_service: InferenceService,
->>>>>>> c7bd165e
 ) -> RoleBinding:
     with RoleBinding(
         client=admin_client,
@@ -138,11 +133,11 @@
 @pytest.fixture()
 def patched_remove_authentication_isvc(
     admin_client: DynamicClient,
-    http_s3_caikit_serverless_inference_service_auth_enabled: InferenceService,
+    http_s3_caikit_serverless_inference_service: InferenceService,
 ) -> InferenceService:
     with ResourceEditor(
         patches={
-            http_s3_caikit_serverless_inference_service_auth_enabled: {
+            http_s3_caikit_serverless_inference_service: {
                 "metadata": {
                     "annotations": {"security.opendatahub.io/enable-auth": "false"},
                 }
@@ -151,11 +146,11 @@
     ):
         predictor_pod = get_pods_by_isvc_label(
             client=admin_client,
-            isvc=http_s3_caikit_serverless_inference_service_auth_enabled,
+            isvc=http_s3_caikit_serverless_inference_service,
         )[0]
         predictor_pod.wait_deleted()
 
-        yield http_s3_caikit_serverless_inference_service_auth_enabled
+        yield http_s3_caikit_serverless_inference_service
 
 
 @pytest.fixture(scope="class")
@@ -197,8 +192,6 @@
     )[1].strip()
 
 
-<<<<<<< HEAD
-=======
 @pytest.fixture(scope="class")
 def http_s3_caikit_serverless_inference_service(
     request: FixtureRequest,
@@ -222,7 +215,6 @@
         yield isvc
 
 
->>>>>>> c7bd165e
 # Unprivileged user tests
 @pytest.fixture(scope="class")
 def unprivileged_model_namespace(
