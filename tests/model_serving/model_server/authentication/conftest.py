--- conflicted
+++ resolved
@@ -13,16 +13,7 @@
 from ocp_resources.service_account import ServiceAccount
 from ocp_resources.serving_runtime import ServingRuntime
 
-<<<<<<< HEAD
 from utilities.infra import create_resource_view_role, create_ns, s3_endpoint_secret, create_inference_token
-=======
-from utilities.infra import (
-    create_isvc_view_role,
-    create_ns,
-    s3_endpoint_secret,
-    create_inference_token,
-)
->>>>>>> f87b5bc4
 from tests.model_serving.model_server.utils import create_isvc
 from utilities.constants import (
     KServeDeploymentType,
@@ -93,13 +84,8 @@
 def http_view_role(
     admin_client: DynamicClient,
     http_s3_caikit_serverless_inference_service: InferenceService,
-<<<<<<< HEAD
-) -> Role:
+) -> Generator[Role, Any, Any]:
     with create_resource_view_role(
-=======
-) -> Generator[Role, Any, Any]:
-    with create_isvc_view_role(
->>>>>>> f87b5bc4
         client=admin_client,
         resource=http_s3_caikit_serverless_inference_service,
         name=f"{http_s3_caikit_serverless_inference_service.name}-view",
@@ -112,13 +98,8 @@
 def http_raw_view_role(
     admin_client: DynamicClient,
     http_s3_caikit_raw_inference_service: InferenceService,
-<<<<<<< HEAD
-) -> Role:
+) -> Generator[Role, Any, Any]:
     with create_resource_view_role(
-=======
-) -> Generator[Role, Any, Any]:
-    with create_isvc_view_role(
->>>>>>> f87b5bc4
         client=admin_client,
         resource=http_s3_caikit_raw_inference_service,
         name=f"{http_s3_caikit_raw_inference_service.name}-view",
