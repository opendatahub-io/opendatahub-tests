--- conflicted
+++ resolved
@@ -35,11 +35,7 @@
       - id: detect-secrets
 
   - repo: https://github.com/astral-sh/ruff-pre-commit
-<<<<<<< HEAD
-    rev: v0.9.3
-=======
     rev: v0.9.6
->>>>>>> 438ab37a
     hooks:
       - id: ruff
       - id: ruff-format
@@ -53,11 +49,7 @@
   #     - id: renovate-config-validator
 
   - repo: https://github.com/gitleaks/gitleaks
-<<<<<<< HEAD
-    rev: v8.23.2
-=======
     rev: v8.23.3
->>>>>>> 438ab37a
     hooks:
       - id: gitleaks
 
@@ -66,9 +58,6 @@
     hooks:
       - id: mypy
         additional_dependencies: ["types-PyYAML", "types-requests"]
-<<<<<<< HEAD
-        exclude: ^(docs/|.*/test_.*|.*conftest.py|utilities/manifests/*)
-=======
         exclude: ^(docs/|.*/test_.*|utilities/manifests/*|utilities/plugins/tgis_grpc/*)
 
 
@@ -79,5 +68,4 @@
         stages: [ commit-msg ]
         args:
           - --subject-min-length=10
-          - --subject-max-length=80
->>>>>>> 438ab37a
+          - --subject-max-length=80