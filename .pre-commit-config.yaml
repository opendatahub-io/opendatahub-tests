exclude: "class_generator/schema/*"

default_language_version:
  python: python3

repos:
  - repo: https://github.com/pre-commit/pre-commit-hooks
    rev: "v5.0.0"
    hooks:
      - id: check-merge-conflict
      - id: debug-statements
      - id: trailing-whitespace
        args: [--markdown-linebreak-ext=md] # Do not process Markdown files.
      - id: end-of-file-fixer
      - id: check-ast
      - id: check-builtin-literals
      - id: check-docstring-first
      - id: check-toml

  - repo: https://github.com/PyCQA/flake8
    rev: "7.1.1"
    hooks:
      - id: flake8
        args: [--config=.flake8]
        additional_dependencies:
          [
            "git+https://github.com/RedHatQE/flake8-plugins.git@v0.0.2",
            "flake8-mutable",
          ]

  - repo: https://github.com/Yelp/detect-secrets
    rev: v1.5.0
    hooks:
      - id: detect-secrets

  - repo: https://github.com/astral-sh/ruff-pre-commit
<<<<<<< HEAD
    rev: v0.7.4
=======
    rev: v0.8.0
>>>>>>> 3faed30a
    hooks:
      - id: ruff
      - id: ruff-format

  - repo: https://github.com/renovatebot/pre-commit-hooks
<<<<<<< HEAD
    rev: 39.16.0
=======
    rev: 39.30.0
>>>>>>> 3faed30a
    hooks:
      - id: renovate-config-validator

  - repo: https://github.com/gitleaks/gitleaks
    rev: v8.21.2
    hooks:
      - id: gitleaks

  - repo: https://github.com/pre-commit/mirrors-mypy
    rev: v1.13.0
    hooks:
      - id: mypy
        additional_dependencies: ["types-PyYAML", "types-requests"]
        exclude: ^(docs/|.*/test_.*|.*conftest.py)<|MERGE_RESOLUTION|>--- conflicted
+++ resolved
@@ -34,21 +34,13 @@
       - id: detect-secrets
 
   - repo: https://github.com/astral-sh/ruff-pre-commit
-<<<<<<< HEAD
-    rev: v0.7.4
-=======
     rev: v0.8.0
->>>>>>> 3faed30a
     hooks:
       - id: ruff
       - id: ruff-format
 
   - repo: https://github.com/renovatebot/pre-commit-hooks
-<<<<<<< HEAD
-    rev: 39.16.0
-=======
     rev: 39.30.0
->>>>>>> 3faed30a
     hooks:
       - id: renovate-config-validator
 
